# This file is auto-generated from the current state of the database. Instead
# of editing this file, please use the migrations feature of Active Record to
# incrementally modify your database, and then regenerate this schema definition.
#
# Note that this schema.rb definition is the authoritative source for your
# database schema. If you need to create the application database on another
# system, you should be using db:schema:load, not running all the migrations
# from scratch. The latter is a flawed and unsustainable approach (the more migrations
# you'll amass, the slower it'll run and the greater likelihood for issues).
#
# It's strongly recommended that you check this file into your version control system.

<<<<<<< HEAD
ActiveRecord::Schema.define(version: 20180315204122) do
=======
ActiveRecord::Schema.define(version: 20180725180053) do
>>>>>>> 8256875c

  # These are extensions that must be enabled in order to support this database
  enable_extension "plpgsql"
  enable_extension "btree_gin"

  create_table "annotations", id: :serial, force: :cascade do |t|
    t.integer "collage_id"
    t.string "annotation", limit: 10240
    t.datetime "created_at"
    t.datetime "updated_at"
    t.integer "pushed_from_id"
    t.boolean "cloned", default: false, null: false
    t.string "xpath_start", limit: 255
    t.string "xpath_end", limit: 255
    t.integer "start_offset", default: 0, null: false
    t.integer "end_offset", default: 0, null: false
    t.string "link", limit: 255
    t.boolean "hidden", default: false, null: false
    t.string "highlight_only", limit: 255
    t.integer "annotated_item_id", default: 0, null: false
    t.string "annotated_item_type", limit: 255, default: "Collage", null: false
    t.boolean "error", default: false, null: false
    t.boolean "feedback", default: false, null: false
    t.boolean "discussion", default: false, null: false
    t.integer "user_id"
  end

  create_table "bulk_uploads", id: :serial, force: :cascade do |t|
    t.datetime "created_at"
    t.datetime "updated_at"
    t.boolean "has_errors"
    t.integer "delayed_job_id"
    t.integer "user_id", default: 0, null: false
  end

  create_table "case_citations", id: :serial, force: :cascade do |t|
    t.integer "case_id"
    t.string "volume", limit: 200, null: false
    t.string "reporter", limit: 200, null: false
    t.string "page", limit: 200, null: false
    t.datetime "created_at"
    t.datetime "updated_at"
    t.index ["case_id"], name: "index_case_citations_on_case_id"
    t.index ["page"], name: "index_case_citations_on_page"
    t.index ["reporter"], name: "index_case_citations_on_reporter"
    t.index ["volume"], name: "index_case_citations_on_volume"
  end

  create_table "case_docket_numbers", id: :serial, force: :cascade do |t|
    t.integer "case_id"
    t.string "docket_number", limit: 200, null: false
    t.datetime "created_at"
    t.datetime "updated_at"
    t.index ["case_id"], name: "index_case_docket_numbers_on_case_id"
    t.index ["docket_number"], name: "index_case_docket_numbers_on_docket_number"
  end

  create_table "case_jurisdictions", id: :serial, force: :cascade do |t|
    t.string "abbreviation", limit: 150
    t.string "name", limit: 500
    t.text "content"
    t.datetime "created_at"
    t.datetime "updated_at"
    t.index ["abbreviation"], name: "index_case_jurisdictions_on_abbreviation"
    t.index ["name"], name: "index_case_jurisdictions_on_name"
  end

  create_table "case_requests", id: :serial, force: :cascade do |t|
    t.string "full_name", limit: 500, null: false
    t.date "decision_date", null: false
    t.string "author", limit: 150, null: false
    t.integer "case_jurisdiction_id"
    t.string "docket_number", limit: 150, null: false
    t.string "volume", limit: 150, null: false
    t.string "reporter", limit: 150, null: false
    t.string "page", limit: 150, null: false
    t.string "bluebook_citation", limit: 150, null: false
    t.string "status", limit: 150, default: "new", null: false
    t.datetime "created_at"
    t.datetime "updated_at"
    t.integer "user_id", default: 0, null: false
  end

  create_table "cases", id: :serial, force: :cascade do |t|
    t.boolean "current_opinion", default: true
    t.string "short_name", limit: 150, null: false
    t.string "full_name"
    t.date "decision_date"
    t.string "author", limit: 150
    t.integer "case_jurisdiction_id"
    t.string "party_header", limit: 10240
    t.string "lawyer_header", limit: 2048
    t.string "header_html", limit: 15360
    t.string "content", limit: 5242880, null: false
    t.datetime "created_at"
    t.datetime "updated_at"
    t.boolean "public", default: false
    t.integer "case_request_id"
    t.integer "karma"
    t.integer "pushed_from_id"
    t.boolean "sent_in_cases_list", default: false
    t.integer "user_id", default: 0
    t.boolean "created_via_import", default: false, null: false
    t.string "primary_case_citation"
    t.index ["author"], name: "index_cases_on_author"
    t.index ["case_jurisdiction_id"], name: "index_cases_on_case_jurisdiction_id"
    t.index ["created_at"], name: "index_cases_on_created_at"
    t.index ["current_opinion"], name: "index_cases_on_current_opinion"
    t.index ["decision_date"], name: "index_cases_on_decision_date"
    t.index ["public"], name: "index_cases_on_public"
    t.index ["short_name"], name: "index_cases_on_short_name"
    t.index ["updated_at"], name: "index_cases_on_updated_at"
  end

  create_table "ckeditor_assets", id: :serial, force: :cascade do |t|
    t.string "data_file_name", limit: 255, null: false
    t.string "data_content_type", limit: 255
    t.integer "data_file_size"
    t.integer "assetable_id"
    t.string "assetable_type", limit: 30
    t.string "type", limit: 30
    t.integer "width"
    t.integer "height"
    t.datetime "created_at"
    t.datetime "updated_at"
    t.index ["assetable_type", "assetable_id"], name: "idx_ckeditor_assetable"
    t.index ["assetable_type", "type", "assetable_id"], name: "idx_ckeditor_assetable_type"
  end

  create_table "collages", id: :serial, force: :cascade do |t|
    t.string "annotatable_type", limit: 255
    t.integer "annotatable_id"
    t.string "name", limit: 250, null: false
    t.string "description", limit: 5120
    t.datetime "created_at"
    t.datetime "updated_at"
    t.integer "word_count"
    t.string "ancestry", limit: 255
    t.boolean "public", default: true
    t.string "readable_state", limit: 5242880
    t.integer "words_shown"
    t.integer "karma"
    t.integer "pushed_from_id"
    t.integer "user_id", default: 0, null: false
    t.integer "annotator_version", default: 2, null: false
    t.boolean "featured", default: false, null: false
    t.boolean "created_via_import", default: false, null: false
    t.integer "version", default: 1, null: false
    t.boolean "enable_feedback", default: true, null: false
    t.boolean "enable_discussions", default: false, null: false
    t.boolean "enable_responses", default: false, null: false
    t.index ["ancestry"], name: "index_collages_on_ancestry"
    t.index ["annotatable_id"], name: "index_collages_on_annotatable_id"
    t.index ["annotatable_type"], name: "index_collages_on_annotatable_type"
    t.index ["created_at"], name: "index_collages_on_created_at"
    t.index ["name"], name: "index_collages_on_name"
    t.index ["public"], name: "index_collages_on_public"
    t.index ["updated_at"], name: "index_collages_on_updated_at"
    t.index ["word_count"], name: "index_collages_on_word_count"
  end

  create_table "content_annotations", force: :cascade do |t|
    t.bigint "resource_id", null: false
    t.integer "start_p", null: false
    t.integer "end_p"
    t.integer "start_offset", null: false
    t.integer "end_offset", null: false
    t.string "kind", null: false
    t.text "content"
    t.datetime "created_at", null: false
    t.datetime "updated_at", null: false
    t.index ["resource_id", "start_p"], name: "index_content_annotations_on_resource_id_and_start_p"
    t.index ["resource_id"], name: "index_content_annotations_on_resource_id"
  end

  create_table "content_collaborators", force: :cascade do |t|
    t.bigint "user_id"
    t.bigint "content_id"
    t.string "role"
    t.datetime "created_at", null: false
    t.datetime "updated_at", null: false
    t.index ["content_id"], name: "index_content_collaborators_on_content_id"
    t.index ["user_id", "content_id"], name: "index_content_collaborators_on_user_id_and_content_id", unique: true
    t.index ["user_id"], name: "index_content_collaborators_on_user_id"
  end

  create_table "content_images", id: :serial, force: :cascade do |t|
    t.string "name", limit: 255
    t.integer "page_id"
    t.datetime "created_at"
    t.datetime "updated_at"
    t.string "image_file_name", limit: 255
    t.string "image_content_type", limit: 255
    t.integer "image_file_size"
    t.datetime "image_updated_at"
  end

  create_table "content_nodes", force: :cascade do |t|
    t.string "title"
    t.string "slug"
    t.string "subtitle"
    t.text "headnote"
    t.boolean "public", default: true, null: false
    t.bigint "casebook_id"
    t.integer "ordinals", default: [], null: false, array: true
    t.bigint "copy_of_id"
    t.boolean "is_alias"
    t.string "resource_type"
    t.bigint "resource_id"
    t.datetime "created_at", null: false
    t.datetime "updated_at", null: false
    t.string "ancestry"
    t.bigint "playlist_id"
    t.bigint "root_user_id"
    t.boolean "draft_mode_of_published_casebook"
    t.index ["ancestry"], name: "index_content_nodes_on_ancestry"
    t.index ["casebook_id", "ordinals"], name: "index_content_nodes_on_casebook_id_and_ordinals", using: :gin
    t.index ["casebook_id"], name: "index_content_nodes_on_casebook_id"
    t.index ["copy_of_id"], name: "index_content_nodes_on_copy_of_id"
    t.index ["resource_type", "resource_id"], name: "index_content_nodes_on_resource_type_and_resource_id"
  end

  create_table "defaults", id: :serial, force: :cascade do |t|
    t.string "name", limit: 1024
    t.string "url", limit: 1024, null: false
    t.string "description", limit: 5242880
    t.boolean "public", default: true
    t.integer "karma"
    t.datetime "created_at"
    t.datetime "updated_at"
    t.integer "pushed_from_id"
    t.string "content_type", limit: 255
    t.integer "user_id", default: 0
    t.string "ancestry", limit: 255
    t.boolean "created_via_import", default: false, null: false
  end

  create_table "delayed_jobs", id: :serial, force: :cascade do |t|
    t.integer "priority", default: 0
    t.integer "attempts", default: 0
    t.text "handler"
    t.text "last_error"
    t.datetime "run_at"
    t.datetime "locked_at"
    t.datetime "failed_at"
    t.string "locked_by", limit: 255
    t.datetime "created_at"
    t.datetime "updated_at"
    t.string "queue", limit: 255
    t.index ["priority", "run_at"], name: "delayed_jobs_priority"
  end

  create_table "frozen_items", id: :serial, force: :cascade do |t|
    t.text "content"
    t.integer "version", null: false
    t.integer "item_id", null: false
    t.string "item_type", limit: 255, null: false
    t.datetime "created_at"
    t.datetime "updated_at"
  end

  create_table "media_types", id: :serial, force: :cascade do |t|
    t.string "label", limit: 255
    t.string "slug", limit: 255
    t.datetime "created_at"
    t.datetime "updated_at"
  end

  create_table "medias", id: :serial, force: :cascade do |t|
    t.string "name", limit: 255
    t.text "content"
    t.integer "media_type_id"
    t.boolean "public", default: true
    t.datetime "created_at"
    t.datetime "updated_at"
    t.string "description", limit: 5242880
    t.integer "karma"
    t.integer "pushed_from_id"
    t.integer "user_id", default: 0, null: false
    t.boolean "created_via_import", default: false, null: false
  end

  create_table "metadata", id: :serial, force: :cascade do |t|
    t.string "contributor", limit: 255
    t.string "coverage", limit: 255
    t.string "creator", limit: 255
    t.date "date"
    t.string "description", limit: 5242880
    t.string "format", limit: 255
    t.string "identifier", limit: 255
    t.string "language", limit: 255, default: "en"
    t.string "publisher", limit: 255
    t.string "relation", limit: 255
    t.string "rights", limit: 255
    t.string "source", limit: 255
    t.string "subject", limit: 255
    t.string "title", limit: 255
    t.string "dc_type", limit: 255, default: "Text"
    t.string "classifiable_type", limit: 255
    t.integer "classifiable_id"
    t.datetime "created_at"
    t.datetime "updated_at"
    t.index ["classifiable_id"], name: "index_metadata_on_classifiable_id"
    t.index ["classifiable_type"], name: "index_metadata_on_classifiable_type"
  end

  create_table "pages", id: :serial, force: :cascade do |t|
    t.string "page_title", limit: 255, null: false
    t.string "slug", limit: 255, null: false
    t.text "content"
    t.datetime "created_at"
    t.datetime "updated_at"
    t.boolean "footer_link", default: false, null: false
    t.string "footer_link_text", limit: 255
    t.integer "footer_sort", default: 1000, null: false
    t.boolean "is_user_guide", default: false, null: false
    t.integer "user_guide_sort", default: 1000, null: false
    t.string "user_guide_link_text", limit: 255
  end

  create_table "permission_assignments", id: :serial, force: :cascade do |t|
    t.integer "user_collection_id"
    t.integer "user_id"
    t.integer "permission_id"
    t.datetime "created_at"
    t.datetime "updated_at"
  end

  create_table "permissions", id: :serial, force: :cascade do |t|
    t.string "key", limit: 255
    t.string "label", limit: 255
    t.datetime "created_at"
    t.datetime "updated_at"
    t.string "permission_type", limit: 255
  end

  create_table "playlist_items", id: :serial, force: :cascade do |t|
    t.integer "playlist_id"
    t.integer "position"
    t.datetime "created_at"
    t.datetime "updated_at"
    t.text "notes"
    t.boolean "public_notes", default: true, null: false
    t.integer "pushed_from_id"
    t.string "actual_object_type", limit: 255
    t.integer "actual_object_id"
    t.index ["position"], name: "index_playlist_items_on_position"
  end

  create_table "playlists", id: :serial, force: :cascade do |t|
    t.string "name", limit: 1024
    t.text "description"
    t.datetime "created_at"
    t.datetime "updated_at"
    t.boolean "public", default: true
    t.string "ancestry", limit: 255
    t.integer "position"
    t.integer "counter_start", default: 1, null: false
    t.integer "karma"
    t.integer "pushed_from_id"
    t.integer "location_id"
    t.string "when_taught", limit: 255
    t.integer "user_id", default: 0, null: false
    t.boolean "primary", default: false, null: false
    t.boolean "featured", default: false, null: false
    t.boolean "created_via_import", default: false, null: false
    t.index ["ancestry"], name: "index_playlists_on_ancestry"
    t.index ["position"], name: "index_playlists_on_position"
  end

  create_table "playlists_user_collections", id: false, force: :cascade do |t|
    t.integer "playlist_id"
    t.integer "user_collection_id"
  end

  create_table "roles", id: :serial, force: :cascade do |t|
    t.string "name", limit: 40
    t.string "authorizable_type", limit: 40
    t.integer "authorizable_id"
    t.datetime "created_at"
    t.datetime "updated_at"
    t.index ["authorizable_id"], name: "index_roles_on_authorizable_id"
    t.index ["authorizable_type"], name: "index_roles_on_authorizable_type"
    t.index ["name"], name: "index_roles_on_name"
  end

  create_table "roles_users", id: false, force: :cascade do |t|
    t.integer "user_id"
    t.integer "role_id"
    t.datetime "created_at"
    t.datetime "updated_at"
    t.index ["role_id"], name: "index_roles_users_on_role_id"
    t.index ["user_id"], name: "index_roles_users_on_user_id"
  end

  create_table "sessions", id: :serial, force: :cascade do |t|
    t.string "session_id", limit: 255, null: false
    t.text "data"
    t.datetime "created_at"
    t.datetime "updated_at"
    t.index ["session_id"], name: "index_sessions_on_session_id"
    t.index ["updated_at"], name: "index_sessions_on_updated_at"
  end

  create_table "taggings", id: :serial, force: :cascade do |t|
    t.integer "tag_id"
    t.integer "taggable_id"
    t.integer "tagger_id"
    t.string "tagger_type", limit: 255
    t.string "taggable_type", limit: 255
    t.string "context", limit: 255
    t.datetime "created_at"
    t.index ["context"], name: "index_taggings_on_context"
    t.index ["tag_id", "taggable_id", "taggable_type", "context", "tagger_id", "tagger_type"], name: "taggings_idx", unique: true
    t.index ["tag_id"], name: "index_taggings_on_tag_id"
    t.index ["taggable_id", "taggable_type", "context"], name: "index_taggings_on_taggable_id_and_taggable_type_and_context"
    t.index ["taggable_id", "taggable_type", "tagger_id", "context"], name: "taggings_idy"
    t.index ["taggable_id"], name: "index_taggings_on_taggable_id"
    t.index ["taggable_type"], name: "index_taggings_on_taggable_type"
    t.index ["tagger_id", "tagger_type"], name: "index_taggings_on_tagger_id_and_tagger_type"
    t.index ["tagger_id"], name: "index_taggings_on_tagger_id"
    t.index ["tagger_type"], name: "index_taggings_on_tagger_type"
  end

  create_table "tags", id: :serial, force: :cascade do |t|
    t.string "name", limit: 255
    t.integer "taggings_count", default: 0
    t.index ["name"], name: "index_tags_on_name"
  end

  create_table "text_blocks", id: :serial, force: :cascade do |t|
    t.string "name", limit: 255, null: false
    t.string "content", limit: 5242880, null: false
    t.boolean "public", default: true
    t.datetime "created_at"
    t.datetime "updated_at"
    t.integer "karma"
    t.integer "pushed_from_id"
    t.integer "user_id", default: 0
    t.boolean "created_via_import", default: false, null: false
    t.string "description", limit: 5242880
    t.integer "version", default: 1, null: false
    t.boolean "enable_feedback", default: true, null: false
    t.boolean "enable_discussions", default: false, null: false
    t.boolean "enable_responses", default: false, null: false
    t.index ["created_at"], name: "index_text_blocks_on_created_at"
    t.index ["name"], name: "index_text_blocks_on_name"
    t.index ["updated_at"], name: "index_text_blocks_on_updated_at"
  end

  create_table "unpublished_revisions", force: :cascade do |t|
    t.integer "node_id"
    t.string "field", null: false
    t.string "value"
    t.datetime "created_at", null: false
    t.datetime "updated_at", null: false
    t.integer "casebook_id"
    t.integer "node_parent_id"
    t.integer "annotation_id"
    t.index ["node_id", "field"], name: "index_unpublished_revisions_on_node_id_and_field"
  end

  create_table "user_collections", id: :serial, force: :cascade do |t|
    t.integer "user_id"
    t.string "name", limit: 255
    t.string "description", limit: 255
    t.datetime "created_at"
    t.datetime "updated_at"
  end

  create_table "user_collections_users", id: false, force: :cascade do |t|
    t.integer "user_id"
    t.integer "user_collection_id"
  end

  create_table "users", id: :serial, force: :cascade do |t|
    t.datetime "created_at"
    t.datetime "updated_at"
    t.string "login", limit: 255
    t.string "crypted_password", limit: 255
    t.string "password_salt", limit: 255
    t.string "persistence_token", limit: 255, null: false
    t.integer "login_count", default: 0, null: false
    t.datetime "last_request_at"
    t.datetime "last_login_at"
    t.datetime "current_login_at"
    t.string "last_login_ip", limit: 255
    t.string "current_login_ip", limit: 255
    t.string "oauth_token", limit: 255
    t.string "oauth_secret", limit: 255
    t.string "email_address", limit: 255
    t.string "tz_name", limit: 255
    t.integer "bookmark_id"
    t.integer "karma"
    t.string "attribution", limit: 255
    t.string "perishable_token", limit: 255
    t.boolean "tab_open_new_items", default: false, null: false
    t.string "default_font_size", limit: 255, default: "10"
    t.string "title", limit: 255
    t.string "affiliation", limit: 255
    t.string "url", limit: 255
    t.text "description"
    t.string "canvas_id", limit: 255
    t.boolean "verified_email", default: false, null: false
    t.string "default_font", limit: 255, default: "futura"
    t.boolean "print_titles", default: true, null: false
    t.boolean "print_dates_details", default: true, null: false
    t.boolean "print_paragraph_numbers", default: true, null: false
    t.boolean "print_annotations", default: false, null: false
    t.string "print_highlights", limit: 255, default: "original", null: false
    t.string "print_font_face", limit: 255, default: "dagny", null: false
    t.string "print_font_size", limit: 255, default: "small", null: false
    t.boolean "default_show_comments", default: false, null: false
    t.boolean "default_show_paragraph_numbers", default: true, null: false
    t.boolean "hidden_text_display", default: false, null: false
    t.boolean "print_links", default: true, null: false
    t.string "toc_levels", limit: 255, default: "", null: false
    t.string "print_export_format", limit: 255, default: "", null: false
    t.string "image_file_name"
    t.string "image_content_type"
    t.integer "image_file_size"
    t.datetime "image_updated_at"
<<<<<<< HEAD
    t.boolean "verified_professor", default: false
    t.boolean "professor_verification_requested", default: false
=======
    t.integer "karma"
    t.boolean "verified_email", default: false, null: false
>>>>>>> 8256875c
    t.index ["affiliation"], name: "index_users_on_affiliation"
    t.index ["attribution"], name: "index_users_on_attribution"
    t.index ["email_address"], name: "index_users_on_email_address"
    t.index ["id"], name: "index_users_on_id"
    t.index ["last_request_at"], name: "index_users_on_last_request_at"
    t.index ["login"], name: "index_users_on_login"
    t.index ["oauth_token"], name: "index_users_on_oauth_token"
    t.index ["persistence_token"], name: "index_users_on_persistence_token"
    t.index ["tz_name"], name: "index_users_on_tz_name"
  end

  add_foreign_key "content_annotations", "content_nodes", column: "resource_id", on_delete: :cascade
  add_foreign_key "content_collaborators", "content_nodes", column: "content_id"
  add_foreign_key "content_nodes", "content_nodes", column: "casebook_id", on_delete: :cascade
  add_foreign_key "content_nodes", "content_nodes", column: "copy_of_id", on_delete: :nullify
end<|MERGE_RESOLUTION|>--- conflicted
+++ resolved
@@ -10,11 +10,7 @@
 #
 # It's strongly recommended that you check this file into your version control system.
 
-<<<<<<< HEAD
-ActiveRecord::Schema.define(version: 20180315204122) do
-=======
 ActiveRecord::Schema.define(version: 20180725180053) do
->>>>>>> 8256875c
 
   # These are extensions that must be enabled in order to support this database
   enable_extension "plpgsql"
@@ -537,13 +533,10 @@
     t.string "image_content_type"
     t.integer "image_file_size"
     t.datetime "image_updated_at"
-<<<<<<< HEAD
     t.boolean "verified_professor", default: false
     t.boolean "professor_verification_requested", default: false
-=======
     t.integer "karma"
     t.boolean "verified_email", default: false, null: false
->>>>>>> 8256875c
     t.index ["affiliation"], name: "index_users_on_affiliation"
     t.index ["attribution"], name: "index_users_on_attribution"
     t.index ["email_address"], name: "index_users_on_email_address"
