--- conflicted
+++ resolved
@@ -10,11 +10,7 @@
 #
 # It's strongly recommended that you check this file into your version control system.
 
-<<<<<<< HEAD
 ActiveRecord::Schema.define(version: 20180803140805) do
-=======
-ActiveRecord::Schema.define(version: 20180801151830) do
->>>>>>> 78415d9e
 
   # These are extensions that must be enabled in order to support this database
   enable_extension "plpgsql"
