# This file is auto-generated from the current state of the database. Instead
# of editing this file, please use the migrations feature of Active Record to
# incrementally modify your database, and then regenerate this schema definition.
#
# Note that this schema.rb definition is the authoritative source for your
# database schema. If you need to create the application database on another
# system, you should be using db:schema:load, not running all the migrations
# from scratch. The latter is a flawed and unsustainable approach (the more migrations
# you'll amass, the slower it'll run and the greater likelihood for issues).
#
# It's strongly recommended that you check this file into your version control system.

<<<<<<< HEAD
ActiveRecord::Schema.define(version: 20170523135903) do
=======
ActiveRecord::Schema.define(version: 20170512023512) do
>>>>>>> e452f456

  # These are extensions that must be enabled in order to support this database
  enable_extension "plpgsql"
  enable_extension "btree_gin"

  create_table "annotations", id: :serial, force: :cascade do |t|
    t.integer "collage_id"
    t.string "annotation", limit: 10240
    t.datetime "created_at"
    t.datetime "updated_at"
    t.integer "pushed_from_id"
    t.boolean "cloned", default: false, null: false
    t.string "xpath_start", limit: 255
    t.string "xpath_end", limit: 255
    t.integer "start_offset", default: 0, null: false
    t.integer "end_offset", default: 0, null: false
    t.string "link", limit: 255
    t.boolean "hidden", default: false, null: false
    t.string "highlight_only", limit: 255
    t.integer "annotated_item_id", default: 0, null: false
    t.string "annotated_item_type", limit: 255, default: "Collage", null: false
    t.boolean "error", default: false, null: false
    t.boolean "feedback", default: false, null: false
    t.boolean "discussion", default: false, null: false
    t.integer "user_id"
  end

  create_table "brain_busters", id: :serial, force: :cascade do |t|
    t.string "question", limit: 255
    t.string "answer", limit: 255
  end

  create_table "bulk_uploads", id: :serial, force: :cascade do |t|
    t.datetime "created_at"
    t.datetime "updated_at"
    t.boolean "has_errors"
    t.integer "delayed_job_id"
    t.integer "user_id", default: 0, null: false
  end

  create_table "case_citations", id: :serial, force: :cascade do |t|
    t.integer "case_id"
    t.string "volume", limit: 200, null: false
    t.string "reporter", limit: 200, null: false
    t.string "page", limit: 200, null: false
    t.datetime "created_at"
    t.datetime "updated_at"
    t.index ["case_id"], name: "index_case_citations_on_case_id"
    t.index ["page"], name: "index_case_citations_on_page"
    t.index ["reporter"], name: "index_case_citations_on_reporter"
    t.index ["volume"], name: "index_case_citations_on_volume"
  end

  create_table "case_docket_numbers", id: :serial, force: :cascade do |t|
    t.integer "case_id"
    t.string "docket_number", limit: 200, null: false
    t.datetime "created_at"
    t.datetime "updated_at"
    t.index ["case_id"], name: "index_case_docket_numbers_on_case_id"
    t.index ["docket_number"], name: "index_case_docket_numbers_on_docket_number"
  end

  create_table "case_ingestion_logs", id: :serial, force: :cascade do |t|
    t.integer "case_ingestion_request_id"
    t.string "status", limit: 255
    t.text "content"
    t.datetime "created_at"
    t.datetime "updated_at"
  end

  create_table "case_ingestion_requests", id: :serial, force: :cascade do |t|
    t.string "url", limit: 255, null: false
    t.integer "user_id", null: false
    t.integer "case_id"
    t.datetime "created_at"
    t.datetime "updated_at"
  end

  create_table "case_jurisdictions", id: :serial, force: :cascade do |t|
    t.string "abbreviation", limit: 150
    t.string "name", limit: 500
    t.text "content"
    t.datetime "created_at"
    t.datetime "updated_at"
    t.index ["abbreviation"], name: "index_case_jurisdictions_on_abbreviation"
    t.index ["name"], name: "index_case_jurisdictions_on_name"
  end

  create_table "case_requests", id: :serial, force: :cascade do |t|
    t.string "full_name", limit: 500, null: false
    t.date "decision_date", null: false
    t.string "author", limit: 150, null: false
    t.integer "case_jurisdiction_id"
    t.string "docket_number", limit: 150, null: false
    t.string "volume", limit: 150, null: false
    t.string "reporter", limit: 150, null: false
    t.string "page", limit: 150, null: false
    t.string "bluebook_citation", limit: 150, null: false
    t.string "status", limit: 150, default: "new", null: false
    t.datetime "created_at"
    t.datetime "updated_at"
    t.integer "user_id", default: 0, null: false
  end

  create_table "cases", id: :serial, force: :cascade do |t|
    t.boolean "current_opinion", default: true
    t.string "short_name", limit: 150, null: false
    t.string "full_name"
    t.date "decision_date"
    t.string "author", limit: 150
    t.integer "case_jurisdiction_id"
    t.string "party_header", limit: 10240
    t.string "lawyer_header", limit: 2048
    t.string "header_html", limit: 15360
    t.string "content", limit: 5242880, null: false
    t.datetime "created_at"
    t.datetime "updated_at"
    t.boolean "public", default: false
    t.integer "case_request_id"
    t.integer "karma"
    t.integer "pushed_from_id"
    t.boolean "sent_in_cases_list", default: false
    t.integer "user_id", default: 0, null: false
    t.boolean "created_via_import", default: false, null: false
    t.index ["author"], name: "index_cases_on_author"
    t.index ["case_jurisdiction_id"], name: "index_cases_on_case_jurisdiction_id"
    t.index ["created_at"], name: "index_cases_on_created_at"
    t.index ["current_opinion"], name: "index_cases_on_current_opinion"
    t.index ["decision_date"], name: "index_cases_on_decision_date"
    t.index ["public"], name: "index_cases_on_public"
    t.index ["short_name"], name: "index_cases_on_short_name"
    t.index ["updated_at"], name: "index_cases_on_updated_at"
  end

  create_table "ckeditor_assets", id: :serial, force: :cascade do |t|
    t.string "data_file_name", limit: 255, null: false
    t.string "data_content_type", limit: 255
    t.integer "data_file_size"
    t.integer "assetable_id"
    t.string "assetable_type", limit: 30
    t.string "type", limit: 30
    t.integer "width"
    t.integer "height"
    t.datetime "created_at"
    t.datetime "updated_at"
    t.index ["assetable_type", "assetable_id"], name: "idx_ckeditor_assetable"
    t.index ["assetable_type", "type", "assetable_id"], name: "idx_ckeditor_assetable_type"
  end

  create_table "collages", id: :serial, force: :cascade do |t|
    t.string "annotatable_type", limit: 255
    t.integer "annotatable_id"
    t.string "name", limit: 250, null: false
    t.string "description", limit: 5120
    t.datetime "created_at"
    t.datetime "updated_at"
    t.integer "word_count"
    t.string "ancestry", limit: 255
    t.boolean "public", default: true
    t.string "readable_state", limit: 5242880
    t.integer "words_shown"
    t.integer "karma"
    t.integer "pushed_from_id"
    t.integer "user_id", default: 0, null: false
    t.integer "annotator_version", default: 2, null: false
    t.boolean "featured", default: false, null: false
    t.boolean "created_via_import", default: false, null: false
    t.integer "version", default: 1, null: false
    t.boolean "enable_feedback", default: true, null: false
    t.boolean "enable_discussions", default: false, null: false
    t.boolean "enable_responses", default: false, null: false
    t.index ["ancestry"], name: "index_collages_on_ancestry"
    t.index ["annotatable_id"], name: "index_collages_on_annotatable_id"
    t.index ["annotatable_type"], name: "index_collages_on_annotatable_type"
    t.index ["created_at"], name: "index_collages_on_created_at"
    t.index ["name"], name: "index_collages_on_name"
    t.index ["public"], name: "index_collages_on_public"
    t.index ["updated_at"], name: "index_collages_on_updated_at"
    t.index ["word_count"], name: "index_collages_on_word_count"
  end

  create_table "collages_user_collections", id: false, force: :cascade do |t|
    t.integer "collage_id"
    t.integer "user_collection_id"
  end

  create_table "color_mappings", id: :serial, force: :cascade do |t|
    t.integer "collage_id"
    t.integer "tag_id"
    t.string "hex", limit: 255
    t.datetime "created_at"
    t.datetime "updated_at"
  end

  create_table "content_annotations", force: :cascade do |t|
    t.bigint "resource_id", null: false
    t.integer "start_p", null: false
    t.integer "end_p"
    t.integer "start_offset", null: false
    t.integer "end_offset", null: false
    t.string "kind", null: false
    t.text "content"
    t.datetime "created_at", null: false
    t.datetime "updated_at", null: false
    t.index ["resource_id", "start_p"], name: "index_content_annotations_on_resource_id_and_start_p"
    t.index ["resource_id"], name: "index_content_annotations_on_resource_id"
  end

  create_table "content_collaborators", force: :cascade do |t|
    t.bigint "user_id"
    t.bigint "content_id"
    t.string "role"
    t.datetime "created_at", null: false
    t.datetime "updated_at", null: false
    t.index ["content_id"], name: "index_content_collaborators_on_content_id"
    t.index ["user_id", "content_id"], name: "index_content_collaborators_on_user_id_and_content_id", unique: true
    t.index ["user_id"], name: "index_content_collaborators_on_user_id"
  end

  create_table "content_images", id: :serial, force: :cascade do |t|
    t.string "name", limit: 255
    t.integer "page_id"
    t.datetime "created_at"
    t.datetime "updated_at"
    t.string "image_file_name", limit: 255
    t.string "image_content_type", limit: 255
    t.integer "image_file_size"
    t.datetime "image_updated_at"
  end

  create_table "content_nodes", force: :cascade do |t|
    t.string "title"
    t.string "slug"
    t.string "subtitle"
    t.text "headnote"
    t.boolean "public", default: true, null: false
    t.bigint "casebook_id"
    t.integer "ordinals", default: [], null: false, array: true
    t.bigint "copy_of_id"
    t.boolean "is_alias"
    t.string "resource_type"
    t.bigint "resource_id"
    t.datetime "created_at", null: false
    t.datetime "updated_at", null: false
    t.index ["casebook_id", "ordinals"], name: "index_content_nodes_on_casebook_id_and_ordinals", using: :gin
    t.index ["casebook_id"], name: "index_content_nodes_on_casebook_id"
    t.index ["copy_of_id"], name: "index_content_nodes_on_copy_of_id"
    t.index ["resource_type", "resource_id"], name: "index_content_nodes_on_resource_type_and_resource_id"
  end

  create_table "defaults", id: :serial, force: :cascade do |t|
    t.string "name", limit: 1024
    t.string "url", limit: 1024, null: false
    t.string "description", limit: 5242880
    t.boolean "public", default: true
    t.integer "karma"
    t.datetime "created_at"
    t.datetime "updated_at"
    t.integer "pushed_from_id"
    t.string "content_type", limit: 255
    t.integer "user_id", default: 0, null: false
    t.string "ancestry", limit: 255
    t.boolean "created_via_import", default: false, null: false
  end

  create_table "defects", id: :serial, force: :cascade do |t|
    t.text "description", null: false
    t.integer "reportable_id", null: false
    t.string "reportable_type", limit: 255, null: false
    t.integer "user_id", null: false
    t.datetime "created_at"
    t.datetime "updated_at"
  end

  create_table "delayed_jobs", id: :serial, force: :cascade do |t|
    t.integer "priority", default: 0
    t.integer "attempts", default: 0
    t.text "handler"
    t.text "last_error"
    t.datetime "run_at"
    t.datetime "locked_at"
    t.datetime "failed_at"
    t.string "locked_by", limit: 255
    t.datetime "created_at"
    t.datetime "updated_at"
    t.string "queue", limit: 255
    t.index ["priority", "run_at"], name: "delayed_jobs_priority"
  end

  create_table "deleted_items", id: :serial, force: :cascade do |t|
    t.integer "item_id"
    t.string "item_type", limit: 255
    t.datetime "deleted_at"
  end

  create_table "frozen_items", id: :serial, force: :cascade do |t|
    t.text "content"
    t.integer "version", null: false
    t.integer "item_id", null: false
    t.string "item_type", limit: 255, null: false
    t.datetime "created_at"
    t.datetime "updated_at"
  end

  create_table "imports", id: :serial, force: :cascade do |t|
    t.integer "bulk_upload_id"
    t.integer "actual_object_id"
    t.string "actual_object_type", limit: 255
    t.string "dropbox_filepath", limit: 255
    t.datetime "created_at"
    t.datetime "updated_at"
    t.string "status", limit: 255
  end

  create_table "institutions", id: :serial, force: :cascade do |t|
    t.string "name", limit: 255, null: false
    t.datetime "created_at"
    t.datetime "updated_at"
  end

  create_table "institutions_users", id: false, force: :cascade do |t|
    t.integer "institution_id", null: false
    t.integer "user_id", null: false
  end

  create_table "journal_article_types", id: :serial, force: :cascade do |t|
    t.string "name", limit: 255
    t.datetime "created_at"
    t.datetime "updated_at"
  end

  create_table "journal_article_types_journal_articles", id: false, force: :cascade do |t|
    t.integer "journal_article_id"
    t.integer "journal_article_type_id"
  end

  create_table "journal_articles", id: :serial, force: :cascade do |t|
    t.string "name", limit: 255, null: false
    t.string "description", limit: 5242880, null: false
    t.date "publish_date", null: false
    t.string "subtitle", limit: 255
    t.string "author", limit: 255, null: false
    t.string "author_description", limit: 5242880
    t.string "volume", limit: 255, null: false
    t.string "issue", limit: 255, null: false
    t.string "page", limit: 255, null: false
    t.string "bluebook_citation", limit: 255, null: false
    t.string "article_series_title", limit: 255
    t.string "article_series_description", limit: 5242880
    t.string "pdf_url", limit: 255
    t.string "image", limit: 255
    t.string "attribution", limit: 255, null: false
    t.string "attribution_url", limit: 255
    t.string "video_embed", limit: 5242880
    t.boolean "active", default: true
    t.boolean "public", default: true
    t.datetime "created_at"
    t.datetime "updated_at"
    t.integer "user_id", default: 0, null: false
  end

  create_table "locations", id: :serial, force: :cascade do |t|
    t.string "name", limit: 255, null: false
    t.datetime "created_at"
    t.datetime "updated_at"
  end

  create_table "media_types", id: :serial, force: :cascade do |t|
    t.string "label", limit: 255
    t.string "slug", limit: 255
    t.datetime "created_at"
    t.datetime "updated_at"
  end

  create_table "medias", id: :serial, force: :cascade do |t|
    t.string "name", limit: 255
    t.text "content"
    t.integer "media_type_id"
    t.boolean "public", default: true
    t.datetime "created_at"
    t.datetime "updated_at"
    t.string "description", limit: 5242880
    t.integer "karma"
    t.integer "pushed_from_id"
    t.integer "user_id", default: 0, null: false
    t.boolean "created_via_import", default: false, null: false
  end

  create_table "metadata", id: :serial, force: :cascade do |t|
    t.string "contributor", limit: 255
    t.string "coverage", limit: 255
    t.string "creator", limit: 255
    t.date "date"
    t.string "description", limit: 5242880
    t.string "format", limit: 255
    t.string "identifier", limit: 255
    t.string "language", limit: 255, default: "en"
    t.string "publisher", limit: 255
    t.string "relation", limit: 255
    t.string "rights", limit: 255
    t.string "source", limit: 255
    t.string "subject", limit: 255
    t.string "title", limit: 255
    t.string "dc_type", limit: 255, default: "Text"
    t.string "classifiable_type", limit: 255
    t.integer "classifiable_id"
    t.datetime "created_at"
    t.datetime "updated_at"
    t.index ["classifiable_id"], name: "index_metadata_on_classifiable_id"
    t.index ["classifiable_type"], name: "index_metadata_on_classifiable_type"
  end

  create_table "pages", id: :serial, force: :cascade do |t|
    t.string "page_title", limit: 255, null: false
    t.string "slug", limit: 255, null: false
    t.text "content"
    t.datetime "created_at"
    t.datetime "updated_at"
    t.boolean "footer_link", default: false, null: false
    t.string "footer_link_text", limit: 255
    t.integer "footer_sort", default: 1000, null: false
    t.boolean "is_user_guide", default: false, null: false
    t.integer "user_guide_sort", default: 1000, null: false
    t.string "user_guide_link_text", limit: 255
  end

  create_table "permission_assignments", id: :serial, force: :cascade do |t|
    t.integer "user_collection_id"
    t.integer "user_id"
    t.integer "permission_id"
    t.datetime "created_at"
    t.datetime "updated_at"
  end

  create_table "permissions", id: :serial, force: :cascade do |t|
    t.string "key", limit: 255
    t.string "label", limit: 255
    t.datetime "created_at"
    t.datetime "updated_at"
    t.string "permission_type", limit: 255
  end

  create_table "playlist_items", id: :serial, force: :cascade do |t|
    t.integer "playlist_id"
    t.integer "position"
    t.datetime "created_at"
    t.datetime "updated_at"
    t.text "notes"
    t.boolean "public_notes", default: true, null: false
    t.integer "pushed_from_id"
    t.string "actual_object_type", limit: 255
    t.integer "actual_object_id"
    t.index ["position"], name: "index_playlist_items_on_position"
  end

  create_table "playlists", id: :serial, force: :cascade do |t|
    t.string "name", limit: 1024
    t.text "description"
    t.datetime "created_at"
    t.datetime "updated_at"
    t.boolean "public", default: true
    t.string "ancestry", limit: 255
    t.integer "position"
    t.integer "counter_start", default: 1, null: false
    t.integer "karma"
    t.integer "pushed_from_id"
    t.integer "location_id"
    t.string "when_taught", limit: 255
    t.integer "user_id", default: 0, null: false
    t.boolean "primary", default: false, null: false
    t.boolean "featured", default: false, null: false
    t.boolean "created_via_import", default: false, null: false
    t.index ["ancestry"], name: "index_playlists_on_ancestry"
    t.index ["position"], name: "index_playlists_on_position"
  end

  create_table "playlists_user_collections", id: false, force: :cascade do |t|
    t.integer "playlist_id"
    t.integer "user_collection_id"
  end

  create_table "question_instances", id: :serial, force: :cascade do |t|
    t.string "name", limit: 250, null: false
    t.integer "user_id"
    t.integer "project_id"
    t.string "password", limit: 128
    t.integer "featured_question_count", default: 2
    t.string "description", limit: 2000
    t.integer "parent_id"
    t.integer "children_count"
    t.integer "ancestors_count"
    t.integer "descendants_count"
    t.integer "position"
    t.boolean "hidden"
    t.datetime "created_at"
    t.datetime "updated_at"
    t.boolean "public", default: true
    t.boolean "active", default: true
    t.integer "pushed_from_id"
    t.index ["active"], name: "index_question_instances_on_active"
    t.index ["ancestors_count"], name: "index_question_instances_on_ancestors_count"
    t.index ["children_count"], name: "index_question_instances_on_children_count"
    t.index ["descendants_count"], name: "index_question_instances_on_descendants_count"
    t.index ["hidden"], name: "index_question_instances_on_hidden"
    t.index ["name"], name: "index_question_instances_on_name", unique: true
    t.index ["parent_id"], name: "index_question_instances_on_parent_id"
    t.index ["position"], name: "index_question_instances_on_position"
    t.index ["project_id", "position"], name: "index_question_instances_on_project_id_and_position", unique: true
    t.index ["project_id"], name: "index_question_instances_on_project_id"
    t.index ["public"], name: "index_question_instances_on_public"
    t.index ["user_id"], name: "index_question_instances_on_user_id"
  end

  create_table "questions", id: :serial, force: :cascade do |t|
    t.integer "question_instance_id"
    t.integer "user_id"
    t.string "question", limit: 10000, null: false
    t.boolean "sticky", default: false
    t.integer "parent_id"
    t.integer "children_count"
    t.integer "ancestors_count"
    t.integer "descendants_count"
    t.integer "position"
    t.boolean "hidden"
    t.datetime "created_at"
    t.datetime "updated_at"
    t.boolean "public", default: true
    t.boolean "active", default: true
    t.integer "pushed_from_id"
    t.index ["active"], name: "index_questions_on_active"
    t.index ["created_at"], name: "index_questions_on_created_at"
    t.index ["parent_id"], name: "index_questions_on_parent_id"
    t.index ["position"], name: "index_questions_on_position"
    t.index ["public"], name: "index_questions_on_public"
    t.index ["question_instance_id"], name: "index_questions_on_question_instance_id"
    t.index ["sticky"], name: "index_questions_on_sticky"
    t.index ["updated_at"], name: "index_questions_on_updated_at"
    t.index ["user_id"], name: "index_questions_on_user_id"
  end

  create_table "responses", id: :serial, force: :cascade do |t|
    t.text "content"
    t.integer "user_id", null: false
    t.string "resource_type", limit: 255, null: false
    t.integer "resource_id", null: false
    t.datetime "created_at"
  end

  create_table "roles", id: :serial, force: :cascade do |t|
    t.string "name", limit: 40
    t.string "authorizable_type", limit: 40
    t.integer "authorizable_id"
    t.datetime "created_at"
    t.datetime "updated_at"
    t.index ["authorizable_id"], name: "index_roles_on_authorizable_id"
    t.index ["authorizable_type"], name: "index_roles_on_authorizable_type"
    t.index ["name"], name: "index_roles_on_name"
  end

  create_table "roles_users", id: false, force: :cascade do |t|
    t.integer "user_id"
    t.integer "role_id"
    t.datetime "created_at"
    t.datetime "updated_at"
    t.index ["role_id"], name: "index_roles_users_on_role_id"
    t.index ["user_id"], name: "index_roles_users_on_user_id"
  end

  create_table "rotisserie_assignments", id: :serial, force: :cascade do |t|
    t.integer "user_id"
    t.integer "rotisserie_discussion_id"
    t.integer "rotisserie_post_id"
    t.integer "round"
    t.datetime "created_at"
    t.datetime "updated_at"
    t.index ["rotisserie_discussion_id"], name: "index_rotisserie_assignments_on_rotisserie_discussion_id"
    t.index ["rotisserie_post_id"], name: "index_rotisserie_assignments_on_rotisserie_post_id"
    t.index ["round"], name: "index_rotisserie_assignments_on_round"
    t.index ["user_id"], name: "index_rotisserie_assignments_on_user_id"
  end

  create_table "rotisserie_discussions", id: :serial, force: :cascade do |t|
    t.integer "rotisserie_instance_id"
    t.string "title", limit: 250, null: false
    t.text "output"
    t.text "description"
    t.text "notes"
    t.integer "round_length", default: 2
    t.integer "final_round", default: 2
    t.datetime "start_date"
    t.string "session_id", limit: 255
    t.boolean "active", default: true
    t.datetime "created_at"
    t.datetime "updated_at"
    t.boolean "public", default: true
    t.integer "pushed_from_id"
    t.integer "user_id", default: 0, null: false
    t.index ["active"], name: "index_rotisserie_discussions_on_active"
    t.index ["rotisserie_instance_id"], name: "index_rotisserie_discussions_on_rotisserie_instance_id"
    t.index ["title"], name: "index_rotisserie_discussions_on_title"
  end

  create_table "rotisserie_instances", id: :serial, force: :cascade do |t|
    t.string "title", limit: 250, null: false
    t.text "output"
    t.text "description"
    t.text "notes"
    t.string "session_id", limit: 255
    t.boolean "active", default: true
    t.datetime "created_at"
    t.datetime "updated_at"
    t.boolean "public", default: true
    t.integer "user_id", default: 0, null: false
    t.index ["title"], name: "index_rotisserie_instances_on_title", unique: true
  end

  create_table "rotisserie_posts", id: :serial, force: :cascade do |t|
    t.integer "rotisserie_discussion_id"
    t.integer "round"
    t.string "title", limit: 250, null: false
    t.text "output"
    t.string "session_id", limit: 255
    t.boolean "active", default: true
    t.integer "parent_id"
    t.integer "children_count"
    t.integer "ancestors_count"
    t.integer "descendants_count"
    t.integer "position"
    t.boolean "hidden"
    t.datetime "created_at"
    t.datetime "updated_at"
    t.boolean "public", default: true
    t.integer "user_id", default: 0, null: false
    t.index ["active"], name: "index_rotisserie_posts_on_active"
    t.index ["parent_id"], name: "index_rotisserie_posts_on_parent_id"
    t.index ["position"], name: "index_rotisserie_posts_on_position"
    t.index ["rotisserie_discussion_id"], name: "index_rotisserie_posts_on_rotisserie_discussion_id"
    t.index ["round"], name: "index_rotisserie_posts_on_round"
  end

  create_table "rotisserie_trackers", id: :serial, force: :cascade do |t|
    t.integer "rotisserie_discussion_id"
    t.integer "rotisserie_post_id"
    t.integer "user_id"
    t.string "notify_description", limit: 255
    t.datetime "created_at"
    t.datetime "updated_at"
    t.index ["rotisserie_discussion_id"], name: "index_rotisserie_trackers_on_rotisserie_discussion_id"
    t.index ["rotisserie_post_id"], name: "index_rotisserie_trackers_on_rotisserie_post_id"
    t.index ["user_id"], name: "index_rotisserie_trackers_on_user_id"
  end

  create_table "sessions", id: :serial, force: :cascade do |t|
    t.string "session_id", limit: 255, null: false
    t.text "data"
    t.datetime "created_at"
    t.datetime "updated_at"
    t.index ["session_id"], name: "index_sessions_on_session_id"
    t.index ["updated_at"], name: "index_sessions_on_updated_at"
  end

  create_table "taggings", id: :serial, force: :cascade do |t|
    t.integer "tag_id"
    t.integer "taggable_id"
    t.integer "tagger_id"
    t.string "tagger_type", limit: 255
    t.string "taggable_type", limit: 255
    t.string "context", limit: 255
    t.datetime "created_at"
    t.index ["context"], name: "index_taggings_on_context"
    t.index ["tag_id", "taggable_id", "taggable_type", "context", "tagger_id", "tagger_type"], name: "taggings_idx", unique: true
    t.index ["tag_id"], name: "index_taggings_on_tag_id"
    t.index ["taggable_id", "taggable_type", "context"], name: "index_taggings_on_taggable_id_and_taggable_type_and_context"
    t.index ["taggable_id", "taggable_type", "tagger_id", "context"], name: "taggings_idy"
    t.index ["taggable_id"], name: "index_taggings_on_taggable_id"
    t.index ["taggable_type"], name: "index_taggings_on_taggable_type"
    t.index ["tagger_id", "tagger_type"], name: "index_taggings_on_tagger_id_and_tagger_type"
    t.index ["tagger_id"], name: "index_taggings_on_tagger_id"
    t.index ["tagger_type"], name: "index_taggings_on_tagger_type"
  end

  create_table "tags", id: :serial, force: :cascade do |t|
    t.string "name", limit: 255
    t.integer "taggings_count", default: 0
    t.index ["name"], name: "index_tags_on_name"
  end

  create_table "text_blocks", id: :serial, force: :cascade do |t|
    t.string "name", limit: 255, null: false
    t.string "content", limit: 5242880, null: false
    t.boolean "public", default: true
    t.datetime "created_at"
    t.datetime "updated_at"
    t.integer "karma"
    t.integer "pushed_from_id"
    t.integer "user_id", default: 0, null: false
    t.boolean "created_via_import", default: false, null: false
    t.string "description", limit: 5242880
    t.integer "version", default: 1, null: false
    t.boolean "enable_feedback", default: true, null: false
    t.boolean "enable_discussions", default: false, null: false
    t.boolean "enable_responses", default: false, null: false
    t.index ["created_at"], name: "index_text_blocks_on_created_at"
    t.index ["name"], name: "index_text_blocks_on_name"
    t.index ["updated_at"], name: "index_text_blocks_on_updated_at"
  end

  create_table "user_collections", id: :serial, force: :cascade do |t|
    t.integer "user_id"
    t.string "name", limit: 255
    t.string "description", limit: 255
    t.datetime "created_at"
    t.datetime "updated_at"
  end

  create_table "user_collections_users", id: false, force: :cascade do |t|
    t.integer "user_id"
    t.integer "user_collection_id"
  end

  create_table "users", id: :serial, force: :cascade do |t|
    t.datetime "created_at"
    t.datetime "updated_at"
    t.string "login", limit: 255
    t.string "crypted_password", limit: 255
    t.string "password_salt", limit: 255
    t.string "persistence_token", limit: 255, null: false
    t.integer "login_count", default: 0, null: false
    t.datetime "last_request_at"
    t.datetime "last_login_at"
    t.datetime "current_login_at"
    t.string "last_login_ip", limit: 255
    t.string "current_login_ip", limit: 255
    t.string "oauth_token", limit: 255
    t.string "oauth_secret", limit: 255
    t.string "email_address", limit: 255
    t.string "tz_name", limit: 255
    t.integer "bookmark_id"
    t.integer "karma"
    t.string "attribution", limit: 255
    t.string "perishable_token", limit: 255
    t.boolean "tab_open_new_items", default: false, null: false
    t.string "default_font_size", limit: 255, default: "10"
    t.string "title", limit: 255
    t.string "affiliation", limit: 255
    t.string "url", limit: 255
    t.text "description"
    t.string "canvas_id", limit: 255
    t.boolean "verified", default: false, null: false
    t.string "default_font", limit: 255, default: "futura"
    t.boolean "print_titles", default: true, null: false
    t.boolean "print_dates_details", default: true, null: false
    t.boolean "print_paragraph_numbers", default: true, null: false
    t.boolean "print_annotations", default: false, null: false
    t.string "print_highlights", limit: 255, default: "original", null: false
    t.string "print_font_face", limit: 255, default: "dagny", null: false
    t.string "print_font_size", limit: 255, default: "small", null: false
    t.boolean "default_show_comments", default: false, null: false
    t.boolean "default_show_paragraph_numbers", default: true, null: false
    t.boolean "hidden_text_display", default: false, null: false
    t.boolean "print_links", default: true, null: false
    t.string "toc_levels", limit: 255, default: "", null: false
    t.string "print_export_format", limit: 255, default: "", null: false
    t.index ["email_address"], name: "index_users_on_email_address"
    t.index ["last_request_at"], name: "index_users_on_last_request_at"
    t.index ["login"], name: "index_users_on_login"
    t.index ["oauth_token"], name: "index_users_on_oauth_token"
    t.index ["persistence_token"], name: "index_users_on_persistence_token"
    t.index ["tz_name"], name: "index_users_on_tz_name"
  end

  create_table "votes", id: :serial, force: :cascade do |t|
    t.boolean "vote", default: false
    t.integer "voteable_id"
    t.string "voteable_type", limit: 255
    t.integer "voter_id"
    t.string "voter_type", limit: 255
    t.datetime "created_at"
    t.datetime "updated_at"
    t.index ["voteable_id", "voteable_type"], name: "fk_voteables"
    t.index ["voter_id", "voter_type", "voteable_id", "voteable_type"], name: "uniq_one_vote_only", unique: true
    t.index ["voter_id", "voter_type"], name: "fk_voters"
  end
<<<<<<< HEAD
=======

  add_foreign_key "content_annotations", "content_nodes", column: "resource_id"
  add_foreign_key "content_collaborators", "content_nodes", column: "content_id"
  add_foreign_key "content_collaborators", "users"
  add_foreign_key "content_nodes", "content_nodes", column: "casebook_id"
  add_foreign_key "content_nodes", "content_nodes", column: "copy_of_id"
>>>>>>> e452f456
end<|MERGE_RESOLUTION|>--- conflicted
+++ resolved
@@ -10,11 +10,7 @@
 #
 # It's strongly recommended that you check this file into your version control system.
 
-<<<<<<< HEAD
-ActiveRecord::Schema.define(version: 20170523135903) do
-=======
 ActiveRecord::Schema.define(version: 20170512023512) do
->>>>>>> e452f456
 
   # These are extensions that must be enabled in order to support this database
   enable_extension "plpgsql"
@@ -798,13 +794,10 @@
     t.index ["voter_id", "voter_type", "voteable_id", "voteable_type"], name: "uniq_one_vote_only", unique: true
     t.index ["voter_id", "voter_type"], name: "fk_voters"
   end
-<<<<<<< HEAD
-=======
-
+  
   add_foreign_key "content_annotations", "content_nodes", column: "resource_id"
   add_foreign_key "content_collaborators", "content_nodes", column: "content_id"
   add_foreign_key "content_collaborators", "users"
   add_foreign_key "content_nodes", "content_nodes", column: "casebook_id"
   add_foreign_key "content_nodes", "content_nodes", column: "copy_of_id"
->>>>>>> e452f456
 end