--- conflicted
+++ resolved
@@ -33,11 +33,7 @@
     "vuex": "^3.1.0"
   },
   "devDependencies": {
-<<<<<<< HEAD
-    "webpack-dev-server": "3.1.11",
-=======
     "webpack-dev-server": "^3.1.14",
->>>>>>> 46f2a50e
     "xhr-mock": "^2.3.1"
   }
 }