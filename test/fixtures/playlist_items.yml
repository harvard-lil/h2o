<% for n in 1..2 %>
playlist_1_case_<%=n%>:
  playlist: public_playlist_1
  actual_object: public_case_<%=n%>
  actual_object_type: Case
<<<<<<< HEAD
=======

playlist_viewable_case_<%=n%>:
  playlist: playlist_to_view
  actual_object: public_case_<%=n%>
  actual_object_type: Case

playlist_2_case_<%=n%>:
  playlist: private_playlist_1
  actual_object: private_case_<%=n%>
  actual_object_type: Case
>>>>>>> 8997a168
<% end %>

<% for operation in %w{delete clone} %>
playlist_<%=operation%>_text:
  playlist: playlist_to_<%=operation%>
  actual_object: public_text_1
  actual_object_type: TextBlock
playlist_<%=operation%>_link:
  playlist: playlist_to_<%=operation%>
  actual_object: link_one
  actual_object_type: Default
playlist_<%=operation%>_case:
  playlist: playlist_to_<%=operation%>
  actual_object: public_case_1
  actual_object_type: Case
playlist_<%=operation%>_collage:
  playlist: playlist_to_<%=operation%>
  actual_object: collage_one
  actual_object_type: Collage
playlist_<%=operation%>_playlist:
  playlist: playlist_to_clone
  actual_object: public_playlist_1
  actual_object_type: Playlist
<% end %>

<<<<<<< HEAD
<% for n in 1..2 %>
playlist_2_case_<%=n%>:
  playlist: private_playlist_1
  actual_object: private_case_<%=n%>
  actual_object_type: Case
<% end %>

=======
>>>>>>> 8997a168
student_playlist_case_1:
  playlist: student_playlist
  actual_object: private_case_2
  actual_object_type: Case<|MERGE_RESOLUTION|>--- conflicted
+++ resolved
@@ -3,8 +3,6 @@
   playlist: public_playlist_1
   actual_object: public_case_<%=n%>
   actual_object_type: Case
-<<<<<<< HEAD
-=======
 
 playlist_viewable_case_<%=n%>:
   playlist: playlist_to_view
@@ -15,7 +13,6 @@
   playlist: private_playlist_1
   actual_object: private_case_<%=n%>
   actual_object_type: Case
->>>>>>> 8997a168
 <% end %>
 
 <% for operation in %w{delete clone} %>
@@ -41,7 +38,6 @@
   actual_object_type: Playlist
 <% end %>
 
-<<<<<<< HEAD
 <% for n in 1..2 %>
 playlist_2_case_<%=n%>:
   playlist: private_playlist_1
@@ -49,8 +45,6 @@
   actual_object_type: Case
 <% end %>
 
-=======
->>>>>>> 8997a168
 student_playlist_case_1:
   playlist: student_playlist
   actual_object: private_case_2
