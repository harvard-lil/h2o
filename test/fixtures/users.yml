case_admin:
  login: h2ocases
  email_address: case_admin@example.edu
  verified_email: true
  crypted_password: secretpassword
  attribution: case_admin
  affiliation: case_admin's Affiliation
  persistence_token: abcd

site_admin:
  login: site_admin
  email_address: site_admin@example.edu
  verified_email: true
  crypted_password: secretpassword
  attribution: site_admin
  affiliation: site_admin's Affiliation
  persistence_token: abcd

student_user:
  login: student_user
  email_address: student@law.harvard.edu
  verified_email: true
  crypted_password: secretpassword
  attribution: student_user
  affiliation: student_user's Affiliation
  persistence_token: efgh
<<<<<<< HEAD
=======
  login_count: 5
  verified_email: true
>>>>>>> 8256875c

verified_student:
  login: verified_student
  email_address: verified_student@example.edu
  verified_email: true
  attribution: verified_student
  affiliation: verified_student's Affiliation
  persistence_token: abcd

verified_professor:
  login: verified_professor
  email_address: verified_professor@example.edu
  verified_email: true
  attribution: verified_professor
  affiliation: verified_professor's Affiliation
  persistence_token: abcd
  verified_professor: true
  professor_verification_requested: true<|MERGE_RESOLUTION|>--- conflicted
+++ resolved
@@ -24,11 +24,8 @@
   attribution: student_user
   affiliation: student_user's Affiliation
   persistence_token: efgh
-<<<<<<< HEAD
-=======
   login_count: 5
   verified_email: true
->>>>>>> 8256875c
 
 verified_student:
   login: verified_student
