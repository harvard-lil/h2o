require 'application_system_test_case'

feature 'texts' do
  # FYI texts are called TextBlocks
  describe 'as an anonymous user' do
    scenario 'browsing texts', solr: true do
      visit text_blocks_path
      assert_content 'Public Text 1'
      assert_no_content 'Private Text 1'
    end

    scenario 'searching for a text', solr: true do
      visit root_path
      search_label = [*'XA'..'XZ'].sample
      fill_in 'Keywords', with: "Text #{search_label}"
      # click_link 'SEARCH' # TODO: This should not require JavaScript!
      page.submit find('form.search')

      assert_content "Search Results: Text #{search_label}"
      assert_content "1 Text Total"

      click_link "Haystack Text (#{search_label})"
      assert_content "This is haystack text labeled #{search_label}"

      # Can't find a private text!
      # TODO: You really should be able to find a private text that belongs to you.
      search_label = [*'YA'..'YZ'].sample
      fill_in 'Keywords', with: "Text #{search_label}"
      page.submit find('form.search')

      assert_content "Search Results: Text #{search_label}"
      assert_content "0 Results Total"

      # Simulate a text edit
      search_label = [*'XA'..'XZ'].sample
      text_blocks(:"haystack_text_#{search_label}").update! name: "Updated Haystack Text (#{search_label})"
      Sunspot.commit # TODO: Test this properly

      fill_in 'Keywords', with: "Updated Haystack Text"
      page.submit find('form.search')

      assert_content "Search Results: Updated Haystack Text"
      assert_content "1 Text Total"
      assert_content "Updated Haystack Text (#{search_label})"
    end

    scenario 'reading a text' do
      text = text_blocks(:public_text_1)

      visit text_block_path text
      assert_content text.name
      assert_content text.content
      assert_content text.user
    end
  end
  describe 'as a registered user' do
    scenario 'browsing, searching, and reading texts' do
      text = text_blocks(:private_text_1)
      visit text_block_path text_blocks(:private_text_1)

      assert_content 'You are not authorized to access this page.'
      refute_content text.content

      sign_in users(:verified_professor)

      visit text_block_path text_blocks(:private_text_1)

      assert_content text.content
    end

    scenario 'annotating a text', js: true do
      sign_in user = users(:verified_student)
      visit text_block_path public_text = text_blocks(:public_text_to_annotate)

      click_link 'Clone and Annotate'
      assert_xpath "//input[@value='#{public_text.name}']"

      # TODO: make mce tests more intuitive than this
      annotated_desc = "Test annotated text desc: #{random_token}"
      within_frame find('#collage_description_input .mce-tinymce iframe', visible: false) do
        find('body').set annotated_desc
      end

      click_button 'Submit'

      assert_link 'ANNOTATION DISPLAY'
      assert_content annotated_desc
      # TODO: make these buttons more accessible

      # Highlighting
      select_text 'content to highlight'
      find('[title=highlight]').trigger 'click'
      click_link 'ffee00'
      click_link 'Save'
      find('.highlight-hex-ffee00').assert_text 'content to highlight'

      # Elision
      select_text 'content to elide'
      find('[title=hide]').trigger 'click'
      assert_content 'elided: [...];'

      # Replacement
      select_text 'content to replace'
      find('[title="replace text"]').trigger 'click'
      fill_in placeholder: 'Enter replacement text...', with: 'replacement content'
      click_link 'Save'
      assert_content 'replaced: [replacement content];'

      # Comments
      select_text 'content to comment'
      find('[title="annotate"]').trigger 'click'
      fill_in placeholder: 'Comments...', with: 'comment content'
      click_link 'Save'
      find('.icon.icon-adder-annotate', visible: true).click
      assert_content 'comment content'

      sleep 1.second # TODO: The JS is updating this on a setInterval.

      # Annotations are still visible when logged out
      click_link 'sign out'

      assert_link 'sign in'
      assert_content "#{public_text.name} by #{user.attribution}"

      find('.highlight-hex-ffee00').assert_text 'content to highlight'
      assert_content 'elided: [...];'
      assert_content 'replaced: [replacement content];'
      find('.icon.icon-adder-annotate', visible: true).click
      assert_content 'comment content'
    end

    scenario 'creating a text' do
      sign_in users(:verified_student)

      visit root_path

      # TODO: make this more accessible
      within '#create_all_popup' do
        click_link 'Text'
      end

      assert_content 'Add New Text'

      fill_in 'Name', with: text_name = "Test public text - #{random_token}"
      # TODO: There are two fields with label 'Description'
      # TODO: description replaces '-' with '–'
      fill_in 'text_block[description]', with: text_desc = "Test public description: #{random_token}"
      fill_in 'Content', with: text_content = "Test public content - #{random_token}"

      click_button 'Save'

      assert_content 'Text Block was successfully created'
      assert_content text_name
      assert_text text_desc
      assert_content text_content

      text_path = page.current_path
      sign_out
      visit text_path

      assert_content 'sign in'
      assert_content text_name
    end

    scenario 'responding to a text', js: true do
      sign_in users(:verified_student)
      visit text_block_path text_blocks(:text_to_respond)

      find('#responses textarea').set 'Test response text'
      click_link 'Submit'
      assert_content 'Thanks for your response!'

      sign_out

      sign_in users(:verified_professor)
      visit text_block_path text_blocks(:text_to_respond)

      assert_content 'Responses'
      assert_content 'Test response text'
<<<<<<< HEAD
=======
    end
    scenario 'editing a text', js: true do
      sign_in users(:verified_professor)
      visit text_block_path text_blocks(:collaged_text)

      click_link 'EDIT TEXT INFORMATION'

      execute_script "tinyMCE.activeEditor.setContent('#{updated_text = 'This is some updated text.'}');"
      click_button 'Save'
      assert_content 'Text Block was successfully updated.'
      assert_content updated_text
>>>>>>> 8997a168
    end
  end
end<|MERGE_RESOLUTION|>--- conflicted
+++ resolved
@@ -177,8 +177,6 @@
 
       assert_content 'Responses'
       assert_content 'Test response text'
-<<<<<<< HEAD
-=======
     end
     scenario 'editing a text', js: true do
       sign_in users(:verified_professor)
@@ -190,7 +188,6 @@
       click_button 'Save'
       assert_content 'Text Block was successfully updated.'
       assert_content updated_text
->>>>>>> 8997a168
     end
   end
 end