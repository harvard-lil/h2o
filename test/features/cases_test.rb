--- conflicted
+++ resolved
@@ -137,14 +137,6 @@
       click_link 'Save'
       find('.highlight-hex-ff3800').assert_text 'second highlight content'
 
-<<<<<<< HEAD
-      # remove an annotation
-      find('.indicator-highlight-hex-ff3800').click
-      click_link 'Delete'
-      refute_selector '.highlight-hex-ff3800'
-
-      sleep 1.second # TODO: The JS is updating this on a setInterval.
-=======
       sleep 1.second # TODO: The JS is updating this on a setInterval.
       visit current_path
 
@@ -177,7 +169,6 @@
       click_link 'Delete'
       refute_selector '.highlight-hex-ffee00'
 
->>>>>>> 8997a168
 
       # Annotations are still visible when logged out
       sleep 1.second # TODO: The JS is updating this on a setInterval.
@@ -186,13 +177,7 @@
       assert_link 'sign in'
       assert_content "#{public_case.short_name} by #{user.attribution}"
 
-<<<<<<< HEAD
-      find('.highlight-hex-ffee00').assert_text 'content to highlight'
-      refute_selector '.highlight-hex-ff3800'
-      # find('.highlight-hex-ff3800').assert_text 'second highlight content'
-=======
       refute_selector '.highlight-hex-ffee00'
->>>>>>> 8997a168
       assert_content 'elided: [...];'
       assert_content 'replaced: [replacement content];'
       find('.icon.icon-adder-annotate', visible: true).click
@@ -211,8 +196,6 @@
       assert_content 'Add a new Case'
       fill_in 'Short name', with: 'Requested Case Name'
       execute_script "tinyMCE.activeEditor.setContent('#{'This is the case that was requested.'}');"
-<<<<<<< HEAD
-=======
 
       click_link 'CREATE A NEW CASE JURISDICTION'
       assert_content 'Create a Case Jurisdiction'
@@ -221,7 +204,6 @@
       click_button 'Submit'
       select 'test jurisdiction', from: 'Case jurisdiction'
 
->>>>>>> 8997a168
       click_button 'SAVE'
 
       assert_content 'Case was successfully created. It must be approved before it is visible.'
@@ -235,13 +217,6 @@
         end
         assert_no_content new_case.name
       end
-<<<<<<< HEAD
-
-      visit user_path @user
-      within '#results_set' do
-        assert_content new_case.name
-      end
-=======
 
       visit user_path @user
       within '#results_set' do
@@ -260,7 +235,6 @@
 
       visit user_path @user
       assert_no_content 'Case Request 1'
->>>>>>> 8997a168
     end
 
     scenario 'creating a case jurisdiction' do
