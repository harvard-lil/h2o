--- conflicted
+++ resolved
@@ -10,10 +10,6 @@
   resources :bulk_uploads, only: [:show, :new, :create]
   resources :case_jurisdictions, only: [:new, :create]
   resources :case_requests, only: [:new, :create, :destroy]
-<<<<<<< HEAD
-  resources :login_notifiers, only: [:new, :create]
-=======
->>>>>>> 8997a168
   resources :password_resets, only: [:new, :create, :edit, :update]
   resources :user_sessions, only: [:new, :create, :destroy, :index]
 
@@ -37,10 +33,6 @@
   resources :users do
     member do
       get 'playlists'
-<<<<<<< HEAD
-      post 'disconnect_canvas'
-=======
->>>>>>> 8997a168
       # post 'disconnect_dropbox'
       # get 'verification_request'
       # get 'verify/:token' => 'users#verify', as: :verify
