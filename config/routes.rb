--- conflicted
+++ resolved
@@ -69,12 +69,8 @@
     end
 
     resources :resources, only: [] do
-<<<<<<< HEAD
       get 'export'
-      resources :annotations, only: [:create]
-=======
       resources :annotations, only: [:create, :destroy, :update]
->>>>>>> b4d1a39e
     end
   end
 
