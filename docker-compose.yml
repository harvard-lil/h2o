version: '3'
services:
  db:
    image: postgres:9.5.15
    volumes:
      - db_data:/var/lib/postgresql/data:delegated
  web:
    build:
      context: .
      dockerfile: ./docker/Dockerfile
<<<<<<< HEAD
    image: h2o:0.9
=======
    image: h2o:0.9-pandoc
>>>>>>> b80eea48
    tty: true
    command: bash
    environment:
    - DOCKERIZED=true
    - DB_HOSTNAME=db
    - DB_USERNAME=postgres
    - RAILS_PANDOC_EXPORT=true
    extra_hosts:
    - "h2o-dev.local:127.0.0.1"
    volumes:
      # Use a named volume for node_modules so mounting `.` to `/h2o/` doesn't clobber it.
      # I attempted customizing `--modules-folder` with `.yarnrc`, but didn't work in all contexts.
      # This solution isn't great, but works for now.
      - node_modules:/h2o/node_modules
      - .:/h2o
    ports:
      - "8000:8000"
    depends_on:
      - db

volumes:
  db_data:
  node_modules:<|MERGE_RESOLUTION|>--- conflicted
+++ resolved
@@ -8,11 +8,7 @@
     build:
       context: .
       dockerfile: ./docker/Dockerfile
-<<<<<<< HEAD
-    image: h2o:0.9
-=======
-    image: h2o:0.9-pandoc
->>>>>>> b80eea48
+    image: h2o:0.10
     tty: true
     command: bash
     environment:
