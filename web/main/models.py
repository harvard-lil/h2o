--- conflicted
+++ resolved
@@ -1,11 +1,7 @@
-<<<<<<< HEAD
-from typing import Optional
-=======
 from typing import (  # noqa: F401 workaround for django-stubs#1022 until the fix in django-stubs#1028 is released
     Sequence,
 )
 from typing import Type, Union, Optional
->>>>>>> d2d08b71
 from dateutil import parser
 import time
 import logging
