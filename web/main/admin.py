--- conflicted
+++ resolved
@@ -221,13 +221,8 @@
     list_filter = [CollaboratorNameFilter, CollaboratorIdFilter, 'public', 'draft_mode_of_published_casebook']
     search_fields = ['title']
 
-<<<<<<< HEAD
     fields = ['title', 'subtitle', 'public', 'draft_mode_of_published_casebook', 'source', 'draft_link', 'provenance', 'headnote', 'playlist_id', 'created_at', 'updated_at']
     readonly_fields = ['created_at', 'updated_at', 'source', 'draft_link', 'provenance', 'playlist_id']
-=======
-    fields = ['title', 'subtitle', 'public', 'draft_mode_of_published_casebook', 'source', 'draft_link', 'ancestry', 'provenance', 'headnote', 'playlist_id', 'created_at', 'updated_at']
-    readonly_fields = ['created_at', 'updated_at', 'source', 'draft_link', 'ancestry', 'provenance', 'playlist_id']
->>>>>>> fd309a77
     raw_id_fields = ['collaborators', 'casebook']
     inlines = [CollaboratorInline]
 
@@ -252,10 +247,6 @@
 
     def get_queryset(self, request):
         return super().get_queryset(request).prefetch_related('contentcollaborator_set__user')
-<<<<<<< HEAD
-=======
-
->>>>>>> fd309a77
 
     def formfield_for_dbfield(self, db_field, **kwargs):
         return self.enable_richeditor_for_field('headnote', db_field, **kwargs)
@@ -278,11 +269,7 @@
     list_filter = [CasebookIdFilter]
     search_fields = ['title', 'casebook__title']
     fields = ['casebook', 'ordinals', 'title', 'subtitle', 'provenance', 'headnote', 'created_at', 'updated_at']
-<<<<<<< HEAD
-    raw_id_fields = ['collaborators', 'provenance', 'casebook']
-=======
     raw_id_fields = ['collaborators', 'casebook']
->>>>>>> fd309a77
 
     def get_queryset(self, request):
         return super().get_queryset(request).select_related('casebook').prefetch_related('casebook__contentcollaborator_set__user')
