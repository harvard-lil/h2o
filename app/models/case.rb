--- conflicted
+++ resolved
@@ -43,14 +43,7 @@
   has_many :case_docket_numbers
   belongs_to :case_request, optional: true
   belongs_to :case_jurisdiction, optional: true
-<<<<<<< HEAD
   belongs_to :user, optional: true
-  has_many :annotations, :through => :collages
-  has_many :collages, :as => :annotatable, :dependent => :destroy
-  has_many :playlist_items, :as => :actual_object
-=======
-  belongs_to :user
->>>>>>> e452f456
 
   accepts_nested_attributes_for :case_citations,
     :allow_destroy => true,
