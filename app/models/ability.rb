class Ability
  include CanCan::Ability

  def initialize(user)
    can [:show, :index], :users
    can :show, :pages
    can [:index, :author_playlists, :search, :not_found, :load_more_users, :tags], :base
    can [:new, :create, :edit, :update], :password_resets
    can [:new, :create], :login_notifiers
    can [:new, :create], :user_sessions
    can :index, [:collages, :playlists, :cases, :text_blocks, :defaults]

    can [:show, :export, :export_as], Playlist, :public => true
    can [:show, :export, :export_as, :export_unique], Collage, :public => true
    can [:show, :export, :export_as], Case, :public => true
    can [:show, :export, :export_as], TextBlock, :public => true
    can :show, PlaylistItem

    if user.nil?
      can [:new, :create], :users
      return
    else
      can [:playlist_lookup], :playlists
      can :collage_lookup, :collages
<<<<<<< HEAD
      can [:user_lookup, :playlists, :disconnect_canvas, :disconnect_dropbox], :users
=======
      can [:user_lookup, :playlists, :disconnect_dropbox], :users
>>>>>>> 8997a168
      can :quick_collage, :base
      can :create, :responses

      can :destroy, :user_sessions
      can [:bookmark_item, :delete_bookmark_item, :verification_request, :verify], :users
      can :new, [Playlist, Collage, TextBlock, Default, CaseRequest, PlaylistItem]
      can :create, [:playlists, :collages, :text_blocks, :defaults, :case_requests, :bulk_uploads, :playlist_items, :annotations]
      can :copy, Playlist, :public => true
      can :copy, Collage, :public => true
      can :copy, Default, :public => true
      can :copy, Playlist, :user_id => user.id
      can :copy, Collage, :user_id => user.id
      can :copy, Default, :user_id => user.id

      can [:embedded_pager, :access_level], :all

      # Can do things on owned items
      if !user.has_role? :superadmin
        can [:edit, :show, :update, :destroy, :export, :export_as, :export_unique], [Playlist, Collage, TextBlock, Default], :user_id => user.id
      end
      can [:position_update, :public_notes, :private_notes, :toggle_nested_private], Playlist, :user_id => user.id
      can [:delete_inherited_annotations, :save_readable_state], Collage, :user_id => user.id
      can [:update, :edit, :destroy], PlaylistItem do |playlist_item|
        playlist_item.playlist.user == user
      end
      can [:update, :destroy], Annotation do |annotation|
        annotation.annotated_item.user == user || annotation.user == user
      end
      can :destroy, Response do |response|
        response.resource.user == user
      end

      # Dropbox related permissions
      can :new, BulkUpload
      can :create, :dropbox_sessions
      can :show, BulkUpload, :user_id => user.id

      # superadmins can edit/update any id, not just their own
      if !user.has_role? :superadmin
        can [:edit, :update], User, :id => user.id
      end
    end

    if user.has_role? :superadmin
      can [:edit, :update], User

      can :access, :rails_admin
      can [:create], :"ckeditor/pictures"
      can [:create], :"ckeditor/assets"
      can [:create], :"ckeditor/attachment_files"
      can :dashboard, :all
      can [:import, :submit_import, :empty], :playlists
      can [:index, :show, :export, :export_as, :export_unique, :bulk_delete, :destroy, :view_in_app, :edit_in_app, :edit,
           :update, :position_update, :update_notes, :delete_inherited_annotations, :save_readable_state],
        :all
      can :aggregate_items, [Collage, Playlist, TextBlock, Default, User]
      can :delete_playlist_nested, Playlist
      can [:show, :edit, :new], Institution
      cannot [:view_in_app, :edit_in_app], Institution
      can [:import], [Default, Institution]

      can [:new, :edit], Page
      cannot :edit_in_app, Page

      can :approve, Case
      can [:new], CaseJurisdiction
      can [:create], :case_jurisdictions

      can :show, BulkUpload
    elsif user.has_role? :case_admin
      can [:new, :edit, :update, :show, :export, :export_as, :destroy], Case
      can [:destroy], CaseRequest
      can :create, :cases

      can :approve, Case
      can [:new], CaseJurisdiction
      can [:create], :case_jurisdictions
      # Add functionality, ability to modify case requests
    elsif user.has_role? :rep
      user_ids = []
      user.institutions.each do |institution|
        user_ids << institution.users.collect { |u| u.id }
      end
      associated_user_ids = user_ids.flatten.uniq
      can :access, :rails_admin
      can :dashboard, :all
      can [:index, :show, :export, :export_as, :export_unique, :view_in_app], [Playlist, Collage, TextBlock, Default], :user_id => associated_user_ids
    end
  end
end<|MERGE_RESOLUTION|>--- conflicted
+++ resolved
@@ -22,11 +22,7 @@
     else
       can [:playlist_lookup], :playlists
       can :collage_lookup, :collages
-<<<<<<< HEAD
-      can [:user_lookup, :playlists, :disconnect_canvas, :disconnect_dropbox], :users
-=======
       can [:user_lookup, :playlists, :disconnect_dropbox], :users
->>>>>>> 8997a168
       can :quick_collage, :base
       can :create, :responses
 
