class PlaylistItemsController < BaseController
  cache_sweeper :playlist_item_sweeper
  protect_from_forgery except: :destroy

  def new
    klass = params[:klass].classify.constantize
    @actual_object = klass.where(id: params[:id]).first

    if @actual_object.nil?
      render :json => {}, :status => :error
      return
    end

    @playlist_item = PlaylistItem.new({ :playlist_id => params[:playlist_id],
                                        :position => params[:position],
                                        :actual_object_type => @actual_object.class.to_s,
                                        :actual_object_id => @actual_object.id })

    render :partial => "shared/forms/playlist_item"
  end

  def create
    playlist_item = PlaylistItem.new(playlist_item_params.reject {|k, v| k.in? ['name', 'description']})
    playlist_item.position ||= playlist_item.playlist.total_count
    playlist_item_index = playlist_item.position
    playlist_item.position += playlist_item.playlist.counter_start

    # Autoclone
    if playlist_item.actual_object_type != 'Case'
      if playlist_item.playlist.user == playlist_item.actual_object.user
        if params[:playlist_item][:name] != playlist_item.actual_object.name ||
           params[:playlist_item][:description] != playlist_item.actual_object.description
          playlist_item.actual_object.update_attributes({ :name => params[:playlist_item][:name], :description => params[:playlist_item][:name] })
        end
      else
        if params[:playlist_item][:name] == playlist_item.actual_object.name &&
           params[:playlist_item][:description] == playlist_item.actual_object.description
          # do nothing special, reference original item
        else
          new_item = playlist_item.actual_object.h2o_clone(current_user, params[:playlist_item])
          new_item.valid_recaptcha = true
          playlist_item.actual_object = new_item
        end
      end
    end
    params[:playlist_item].delete(:name)
    params[:playlist_item].delete(:description)
    # End Autoclone

    if playlist_item.save
      if params.has_key?("on_playlist_page")
        playlist_items = PlaylistItem.unscoped.where(playlist_id: playlist_item.playlist_id)

        playlist_items.each_with_index do |pi, index|
          if pi != playlist_item && (index + 1) >= playlist_item.position
            pi.update_column(:position, (pi.position || 0) + 1)
          end
        end

        if playlist_item.actual_object_type == "Playlist"
          nested_ps = Playlist.includes(:playlist_items).where(id: playlist_item.actual_object.all_actual_object_ids[:Playlist])
          @nested_playlists = nested_ps.inject({}) { |h, p| h["Playlist-#{p.id}"] = p; h }
          @nested_playlists["Playlist-#{playlist_item.actual_object_id}"] = playlist_item.actual_object
        end
        content = render_to_string("shared/objects/_playlist_item.html.erb", :locals => { :item => playlist_item,
          :actual_object => playlist_item.actual_object,
          :parent_index => '',
          :index => '',
          :position => playlist_item_index,
          :recursive_level => 0 })

        render :json => { :playlist_item_id => playlist_item.id,
                          :error => false,
                          :total_count => playlist_items.size,
                          :public_count => playlist_items.select { |pi| pi.public_notes }.size,
                          :private_count => playlist_items.select { |pi| !pi.public_notes }.size,
                          :content => content }
      else
        render :json => { :type => "playlists", :id => playlist_item.playlist_id }
      end

    else
      render :json => { :message => "We could not add that playlist item: #{playlist_item.errors.full_messages.join('<br />')}", :error => true }
    end
  end

  def edit
    render :partial => "shared/forms/playlist_item"
  end

  def update
    playlist = @playlist_item.playlist

    if @playlist_item.actual_object.nil?
      render :json => { :error => "Could not update playlist item because original item does not exist." }
      return
    end

    # Autoclone
    if @playlist_item.actual_object_type != 'Case'
      if @playlist_item.playlist.user == @playlist_item.actual_object.user
        if params[:playlist_item][:name] != @playlist_item.actual_object.name ||
           params[:playlist_item][:description] != @playlist_item.actual_object.description
          @playlist_item.actual_object.update_attributes({ :name => params[:playlist_item][:name], :description => params[:playlist_item][:description] })
        end
      else
        if params[:playlist_item][:name] == @playlist_item.actual_object.name &&
           params[:playlist_item][:description] == @playlist_item.actual_object.description
          # do nothing special, reference original item
        else
          new_item = @playlist_item.actual_object.h2o_clone(current_user, params[:playlist_item])
          new_item.valid_recaptcha = true
          @playlist_item.actual_object = new_item
        end
      end
    end
    params[:playlist_item].delete(:name)
    params[:playlist_item].delete(:description)
    # End Autoclone

    if @playlist_item.update_attributes(playlist_item_params)
      @nested_playlists = {}
      content = render_to_string("shared/objects/_playlist_item.html.erb", :locals => { :item => @playlist_item,
        :actual_object => @playlist_item.actual_object,
        :parent_index => '',
        :index => '',
        :position => @playlist_item.position,
        :recursive_level => 4 }
      )
      render :json => { :content => content,
                        :total_count => playlist.total_count,
                        :public_count => playlist.public_count,
                        :private_count => playlist.private_count
                      }
    else
      render :json => { :error => @playlist_item.errors }
    end
  end

  def destroy
    playlist_item = PlaylistItem.unscoped.where(id: params[:id]).first

    if playlist_item.nil?
      render :json => {}
      return
    end

    playlist = Playlist.where(id: playlist_item.playlist_id).first
    position = playlist_item.position

    if playlist_item.destroy
      playlist_items = PlaylistItem.unscoped.where(playlist_id: playlist.id).where("position > ?", position).order(:position)
      playlist_items.each do |pi|
        pi.update_column(:position, pi.position - 1)
      end
      render :json => { :type => 'playlist_item',
                        :total_count => playlist_items.size,
                        :public_count => playlist_items.select { |pi| pi.public_notes }.size,
                        :private_count => playlist_items.select { |pi| !pi.public_notes }.size
                    }
    end
  end

  def show
    # This exists to prevent garbage exceptions in the Rails log caused by
    # spam links pointing to this non-existent route, and returns a 404 specifically
    # to detract from spam links' Google juice
    render :text => "Not found", :status => 404, :layout => false
  end

  private
  def playlist_item_params
    params.require(:playlist_item).permit(:position, :playlist_id, :notes, :public_notes,
<<<<<<< HEAD
                                          :actual_object_type, :actual_object_id)
=======
                                          :actual_object_type, :actual_object_id, :name, :description)
>>>>>>> 8997a168
  end
end<|MERGE_RESOLUTION|>--- conflicted
+++ resolved
@@ -171,10 +171,6 @@
   private
   def playlist_item_params
     params.require(:playlist_item).permit(:position, :playlist_id, :notes, :public_notes,
-<<<<<<< HEAD
-                                          :actual_object_type, :actual_object_id)
-=======
                                           :actual_object_type, :actual_object_id, :name, :description)
->>>>>>> 8997a168
   end
 end