require 'net/http'
require 'uri'

class PlaylistsController < BaseController
  protect_from_forgery except: [:export, :export_all, :export_as, :position_update, :private_notes, :public_notes, :destroy, :copy, :toggle_nested_private, :submit_import]

  cache_sweeper :playlist_sweeper
  caches_page :show, :export, :export_all, :if => Proc.new { |c| c.instance_variable_get('@playlist').try(:public?) }

  def embedded_pager
    super Playlist
  end

  def access_level
    if current_user
      can_edit = can? :edit, @playlist
      playlist_items = PlaylistItem.unscoped.where(playlist_id: @playlist.id)
      nested_private_count_owned = 0
      nested_private_count_nonowned = 0
      if can_edit
        nested_private_resources = @playlist.nested_private_resources
        nested_private_count_owned = nested_private_resources.select { |i| i.user_id == @playlist.user_id }.size
        nested_private_count_nonowned = nested_private_resources.size - nested_private_count_owned
      end
      render :json => {
        :can_edit                       => can_edit,
        :can_destroy                    => can?(:destroy, @playlist),
        :notes                          => can_edit ? playlist_items.to_json(:only => [:id, :notes, :public_notes]) : [].to_json,
        :custom_block                   => 'playlist_afterload',
        :nested_private_count_owned     => nested_private_count_owned,
        :nested_private_count_nonowned  => nested_private_count_nonowned,
        :is_superadmin                  => current_user.has_role?(:superadmin)
      }
    else
      render :json => {
        :can_edit             => false,
        :can_destroy          => false,
        :notes                => [],
        :custom_block         => 'playlist_afterload',
        :is_superadmin        => false
      }
    end
  end

  def index
    common_index Playlist
  end

  def empty
    sql = "select p.* from playlists p left join playlist_items pi ON p.id = pi.playlist_id where pi.id is null order by p.id desc"
    @playlists = Playlist.find_by_sql(sql)

    respond_to do |format|
      format.csv { send_data(csv_convert(@playlists)) }
      format.html do
        @playlists = @playlists.paginate(:page => params[:page], :per_page => 75)
      end
    end

  end

  def show
    return if redirect_bad_format

    nested_ps = Playlist.includes(:playlist_items).where(id: @playlist.all_actual_object_ids[:Playlist])
    @nested_playlists = nested_ps.inject({}) { |h, p| h["Playlist-#{p.id}"] = p; h }

    @page_cache = true if @playlist.public?
    @editability_path = access_level_playlist_path(@playlist)
    @author_playlists = @playlist.user.playlists.paginate(:page => 1, :per_page => 5)
  end

  def new
    @playlist = Playlist.new
  end

  def edit
    if @playlist.nil? || @playlist.user.nil?
      redirect_to root_url
      return
    end
  end

  def create
    return :json => {} if !params.has_key?(:playlist)

    @playlist = Playlist.new(playlist_params)
    @playlist.user = current_user
    verify_captcha(@playlist)

    if @playlist.save
      #IMPORTANT: This reindexes the item with author set
      @playlist.index!

      render :json => { :type => 'playlists', :id => @playlist.id, :name => @playlist.name }
    else
      render :json => { :type => 'playlists', :id => @playlist.id, :error => true, :message => "Could not create playlist, with errors: #{@playlist.errors.full_messages.join(',')}" }
    end
  end

  def update
    if @playlist.update_attributes(playlist_params)
      render :json => { :type => 'playlists', :id => @playlist.id }
    else
      render :json => { :type => 'playlists', :id => @playlist.id, :error => true, :message => "#{@playlist.errors.full_messages.join(', ')}" }
    end
  end

  def destroy
    @playlist.destroy

    render :json => { :success => true, :id => params[:id].to_i }
  rescue Exception => e
    render :json => { :success => false, :error => "Could not delete #{e.inspect}" }
  end

  # TODO: Is this used?
  def push
    if request.get?
      @collections = current_user.present? ? current_user.collections : []
    else
      @collection = UserCollection.where(id: params[:user_collection_id]).first
<<<<<<< HEAD
      @playlist_pusher = PlaylistPusher.new(:playlist_id => @playlist.id, :user_ids => @collection.users.map(&:id))
=======
      @playlist_pusher = ::PlaylistPusher.new(:playlist_id => @playlist.id, :user_ids => @collection.users.map(&:id))
>>>>>>> 8997a168
      @playlist_pusher.push!
      respond_to do |format|
        format.json { render :json => {:custom_block => 'push_playlist'} }
        format.js { render :text => nil }
        format.html { redirect_to(playlists_url) }
      end
    end
  end

  def copy
    @playlist_pusher = PlaylistPusher.new(:playlist_id => params[:id],
                                          :user_ids => [current_user.id],
                                          :email_receiver => 'destination',
                                          :playlist_name_override => params[:playlist][:name],
                                          :public_private_override => params[:playlist][:public])
    @playlist_pusher.push!

    render :json => { :custom_block => "playlist_clone_response" }
  end

  def position_update
    updates = {}
    ids = []
    params["changed"].each do |k, v|
      updates["pi_#{v["id"]}"] = { :position => v["position"], :playlist_id => v["playlist_id"] }
      ids << v["id"]
    end

    mod_playlists = []
    PlaylistItem.unscoped.includes(:playlist).where(id: ids).each do |playlist_item|
      mod_playlists << playlist_item.playlist_id
      updates["pi_#{playlist_item.id}"][:position] = updates["pi_#{playlist_item.id}"][:position].to_i + playlist_item.playlist.counter_start
      playlist_item.update_columns(updates["pi_#{playlist_item.id}"])
    end

    mod_playlists.uniq.each do |playlist_id|
      Playlist.clear_nonsiblings(playlist_id)
    end

    render :json => {}
  end

  def export
    @item = @playlist  #trans
    all_actual_object_ids = @playlist.all_actual_object_ids
    @preloaded_collages = prepare_collage_export(all_actual_object_ids[:Collage])
    @preloaded_cases = prepare_case_export(all_actual_object_ids[:Case])

    @load_all = params[:load_all]
    if !@load_all
      #load arbitrary number of items to give the user some idea of how things look
      #set to nil to not set any limit
      @playlist_items_limit = 15
    end
    @playlist_items_count = 0

    render :layout => 'print'
  end

  def public_notes
    update_notes(true, @playlist)
  end

  def private_notes
    update_notes(false, @playlist)
  end

  def update_notes(value, playlist)
    playlist.playlist_items.each { |pi| pi.update_column(:public_notes, value) }
    ActionController::Base.expire_page "/playlists/#{playlist.id}.html"
    ActionController::Base.expire_page "/playlists/#{playlist.id}/export.html"

    render :json => {  :total_count => playlist.playlist_items.count,
                       :public_count => playlist.public_count,
                       :private_count => playlist.private_count
                     }
  end

  def playlist_lookup
    render :json => { :items => @current_user.playlists.collect { |p| { :display => p.name, :id => p.id } } }
  end

  def toggle_nested_private
    @playlist.toggle_nested_private

    render :json => { :updated_count => @playlist.nested_private_resources.count }
  end

  private

  def csv_convert(playlists)
    headers = ['Playlist URL', 'Playlist ID', 'Owner', 'Title', 'Description']

    CSV.generate(headers: true) do |csv|
      csv << headers

      playlists.each do |playlist|
        csv << [
          view_context.playlist_url(playlist),
          playlist.id,
          playlist.user.email_address,
          playlist.name,
          playlist.description,
        ]
      end
    end
  end

  def prepare_collage_export(item_ids)
    return {} if item_ids.nil?

    items = Collage.includes(:annotatable, :color_mappings, :annotations => [:layers, :taggings => :tag]).where(id: item_ids)
    items.inject({}) {|mem, item| mem["collage#{item.id}"] = item; mem }
  end

  def prepare_case_export(item_ids)
    return {} if item_ids.nil?

    items = Case.includes(:case_citations, :case_docket_numbers).where(id: item_ids)
    items.inject({}) {|mem, item| mem["case#{item.id}"] = item; mem }
  end

  def playlist_params
    params.require(:playlist).permit(:name, :public, :primary, :tag_list, :description, :counter_start, :featured)
  end
end<|MERGE_RESOLUTION|>--- conflicted
+++ resolved
@@ -120,11 +120,7 @@
       @collections = current_user.present? ? current_user.collections : []
     else
       @collection = UserCollection.where(id: params[:user_collection_id]).first
-<<<<<<< HEAD
-      @playlist_pusher = PlaylistPusher.new(:playlist_id => @playlist.id, :user_ids => @collection.users.map(&:id))
-=======
       @playlist_pusher = ::PlaylistPusher.new(:playlist_id => @playlist.id, :user_ids => @collection.users.map(&:id))
->>>>>>> 8997a168
       @playlist_pusher.push!
       respond_to do |format|
         format.json { render :json => {:custom_block => 'push_playlist'} }
