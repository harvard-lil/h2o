class UsersController < ApplicationController
  cache_sweeper :user_sweeper
<<<<<<< HEAD
  before_action :display_first_time_canvas_notice, :only => [:new, :create]
  protect_from_forgery :except => [:disconnect_dropbox, :disconnect_canvas]
=======
  protect_from_forgery :except => [:disconnect_dropbox]
>>>>>>> 8997a168

  DEFAULT_SHOW_TYPES = {
    :shared_private_playlists => {
      :display => false,
      :header => "Shared Private Playlists",
      :partial => "playlist"
    },
    :shared_private_collages => {
      :display => false,
      :header => "Shared Private Collages",
      :partial => "collage"
    },
    :pending_cases => {
      :display => false,
      :header => "Pending Cases",
      :partial => "pending_case"
    },
    :case_requests => {
      :display => false,
      :header => "Case Requests",
      :partial => "case_request"
    },
    :content_errors => {
      :display => false,
      :header => "Feedback",
      :partial => "content_error"
    },
    :user_responses => {
      :display => false,
      :header => "User Responses",
      :partial => "response"
    }
  }

  def new
    @user = User.new
  end

  def index
    common_index User
  end

  # def verification_request
  #   if current_user.present? && current_user = User.where(id: params[:id]).first
  #     current_user.send_verification_request
  #     flash[:notice] = 'An email has been sent to you for account verification. Please stay logged in and visit the link in the email to verify your account.'
  #     redirect_to user_path(current_user)
  #   end
  # end

  # def verify
  #   if current_user.present? && current_user == User.where(id: params[:id]).first && params[:token] == current_user.perishable_token
  #     current_user.update_column(:verified, true)
  #     flash[:notice] = 'Thank you. Your account has been verified. You may now contribute to H2O.'
  #     redirect_to user_path(current_user)
  #     return
  #   end
  #   if current_user
  #     flash[:notice] = 'Your account has not been verified. Please try again by requesting an email verification <a href="' + verification_request_user_url(current_user)  + '" target="blank">here</a>.'
  #     redirect_to user_path(current_user)
  #   else
  #     flash[:notice] = 'Your account has not been verified. Please login and try visiting the link in the email again.'
  #     redirect_to '/user_sessions/new'
  #   end
  # end

  def create
    @user = User.new(users_params)
    verify_captcha(@user)

    if @user.save
      @user.send_verification_request_to_admin
      flash[:notice] = "Account registered! You will be notified once an admin has verified your account."
      redirect_to user_path(@user)
    else
      render :action => :new
    end
  end

  def request_anon
    @user = User.new
  end

  def show
    set_sort_params
    set_sort_lists
    params[:page] ||= 1

    @user = params[:id] == 'create_anon' ? @current_user : User.where(id: params[:id]).first
    if @user.nil?
      redirect_to root_url, :status => 301
      return
    end

    if request.xhr? && params.has_key?(:ajax_region)
      sorter = Proc.new { |p| p.send(params[:sort]).to_s.downcase }
      if params["ajax_region"] == "case_requests"
        content = CaseRequest.all.sort_by(&sorter)
      else
        content = @user.send(params["ajax_region"]).sort_by(&sorter)
      end

      if(params[:order] == 'desc')
        content.reverse!
      end
      @collection = content.paginate(:page => params[:page], :per_page => 10)

      render :partial => params[:ajax_region] == "bookmarks" ? 'shared/bookmark_block' : 'shared/generic_block'
      return
    end

    if !params.has_key?("ajax_region")
      user_id_filter = @user.id
      public_filtering = !(current_user && @user == current_user)
      primary_filtering = false
      secondary_filtering = false
      bookmarks_id = @user.present? ? @user.bookmark_id : 0

      models = [Playlist, Collage, Case, TextBlock, Default]
      # models << UserCollection if @user == current_user

      if params.has_key?(:klass)
        if params[:klass] == 'Primary'
          models = [Playlist]
          primary_filtering = true
        elsif params[:klass] == 'Secondary'
          models = [Playlist]
          secondary_filtering = true
        else
          models = [params[:klass].singularize.classify.constantize]
        end
      end

      @collection = Sunspot.new_search(models)
      @collection.build do
        paginate :page => params[:page], :per_page => 10
        with :user_id, user_id_filter

        if public_filtering
          with :public, true
        end

        if primary_filtering
          with :primary, true
        end
        if secondary_filtering
          with :secondary, true
        end

        if params.has_key?(:within)
          keywords params[:within]
        end

        facet(:user_id)
        facet(:klass)
        facet(:primary)
        facet(:secondary)

        order_by params[:sort].to_sym, params[:order].to_sym
      end

      @collection.execute!
      build_facet_display(@collection)

      if primary_filtering
        @klass_facets = []
      end
    end

    if !request.xhr?
      set_sort_lists
      @sort_lists[:all]["updated_at"] = @sort_lists[:all]["created_at"]
      @sort_lists[:all]["updated_at"][:display] = "SORT BY MOST RECENT ACTIVITY"
      @sort_lists[:all].delete "created_at"
      if params[:sort]
        @sort_lists[:all]["updated_at"][:selected] = true
      end
      if params["controller"] == "users" && params["action"] == "show"
        @sort_lists.each do |k, v|
          v.delete("user")
        end
      end

      build_user_page_content(params)
    end

    if request.xhr?
      render :partial => 'shared/generic_block'
    else
      render 'show'
    end
  end

  def edit
    if current_user && request.xhr?
      @user = current_user
    elsif current_user && !request.xhr?
      redirect_to "/users/#{current_user.id}"
    else
      redirect_to root_url
    end
  end

  def update
    @user = @current_user

    if @user.update_attributes(users_params)
      apply_user_preferences(@user, false, :force_overwrite => true)

      profile_content = render_to_string("shared/_author_stats.html.erb", :locals => { :user => @user })
      settings_content = render_to_string("users/_settings.html.erb", :locals => { :user => @user })

      render :json => {
        :error => false,
        :custom_block => "update_user_settings",
        :settings_content => settings_content,
        :profile_content => profile_content
      }
    else
      render :json => {
        :error => true,
        :message => "Could not update user, with errors: #{@user.errors.full_messages.join(', ')}"
      }
    end
  end

  def delete_bookmark_item
    if current_user.bookmark_id.nil?
      render :json => { :success => false, :message => "Error." }
      return
    end

    playlist_item_to_delete = PlaylistItem.where(playlist_id: current_user.bookmark_id, actual_object_type: params[:type].classify, actual_object_id: params[:id].to_i).first
    if playlist_item_to_delete && playlist_item_to_delete.destroy
      render :json => { :success => true }
    else
      render :json => { :success => false }
    end
  end

  def bookmark_item
    playlist = current_user.bookmark_id.present? ? Playlist.where(id: current_user.bookmark_id).first : nil
    if playlist.nil?
      playlist = Playlist.new({ :name => "Your Bookmarks", :public => false, :user_id => current_user.id })
      playlist.valid_recaptcha = true
      playlist.save
      current_user.update_attribute(:bookmark_id, playlist.id)
    end

    begin
      klass = params[:type].classify.constantize

      if playlist.contains_item?("#{klass.to_s}#{params[:id]}")
        render :json => { :already_bookmarked => true, :user_id => current_user.id }
      else
        actual_object = klass.where(id: params[:id]).first
        playlist_item = PlaylistItem.new(:playlist_id => playlist.id,
          :actual_object_type => actual_object.class.to_s,
          :actual_object_id => actual_object.id,
          :position => playlist.playlist_items.count)
        playlist_item.save

        render :json => { :already_bookmarked => false, :user_id => current_user.id }
      end
    rescue Exception => e
      logger.warn "#{e.inspect}"
      render :status => 500, :json => {}
    end
  end

  def user_lookup
    @users = User.where("(email_address = ? OR login = ?) AND id != ?", params[:lookup], params[:lookup], current_user.id).collect { |u| { :display => "#{u.login} (#{u.email_address})", :id => u.id } }
    render :json => { :items => @users }
  end

  def playlists
    render :json => { :playlists => User.where(id: params[:id]).first.playlists.select { |p| p.name != 'Your Bookmarks' }.to_json(:only => [:id, :name]) }
  end

  def disconnect_dropbox
    @user = @current_user
    File.delete(@user.dropbox_access_token_file_path)
    render :json => {}
  end

  private
  def users_params
    common_attrs = common_user_preference_attrs.reject {|attr| attr == :user_id}
    params.require(:user).permit(:id, :name, :login, :password, :password_confirmation,
                                 :email_address, :tz_name, :attribution, :title,
                                 :url, :affiliation, :description, :terms, *common_attrs
                                 )
  end

  def default_show_types_method
    {
      :shared_private_playlists => {
        :display => false,
        :header => "Shared Private Playlists",
        :partial => "playlist"
      },
      :shared_private_collages => {
        :display => false,
        :header => "Shared Private Collages",
        :partial => "collage"
      },
      :pending_cases => {
        :display => false,
        :header => "Pending Cases",
        :partial => "pending_case"
      },
      :case_requests => {
        :display => false,
        :header => "Case Requests",
        :partial => "case_request"
      },
      :content_errors => {
        :display => false,
        :header => "Feedback",
        :partial => "content_error"
      },
      :user_responses => {
        :display => false,
        :header => "User Responses",
        :partial => "response"
      }
    }
  end

  def build_user_page_content(params)
    @types = DEFAULT_SHOW_TYPES.dup
    # logger.warn "DEFAULT_SHOW_TYPES @types: #{@types}"
    # logger.warn "DEFAULT_SHOW_TYPES current_user: '#{current_user}'"
    # logger.warn "DEFAULT_SHOW_TYPES @user: '#{@user}'"

    #Reset @types to avoid the bug I suspect is lurking in production-only
    @types = default_show_types_method

    if current_user && @user == current_user
      # logger.warn "DEFAULT_SHOW_TYPES: option A"
      @page_title = "Dashboard | H2O Classroom Tools"
      @paginated_bookmarks = @user.bookmarks.paginate(:page => params[:page], :per_page => 10)

      @types[:shared_private_playlists][:display] = true
      @types[:shared_private_collages][:display] = true
      @types[:pending_cases][:display] = true
      @types[:content_errors][:display] = true
      @types[:user_responses][:display] = true

      if @user.has_role?(:case_admin)
        @types[:case_requests][:display] = true
      end
    else
      # logger.warn "DEFAULT_SHOW_TYPES: option B"
      @page_title = "User #{@user.simple_display} | H2O Classroom Tools"
    end

    @types.each do |type, v|
      next if !v[:display]

      sorter = Proc.new {|j|
        (j.respond_to?(params[:sort]) ? j.send(params[:sort]) : j.send(:display_name)).to_s.downcase
      }
      if type == :case_requests
        content = CaseRequest.all.sort_by(&sorter)
      else
        content = @user.send(type).sort_by(&sorter)
      end

      if(params[:order] == 'desc')
        content.reverse!
      end

      v[:results] = content.paginate(:page => params[:page], :per_page => 10)
    end
  end

end<|MERGE_RESOLUTION|>--- conflicted
+++ resolved
@@ -1,11 +1,6 @@
 class UsersController < ApplicationController
   cache_sweeper :user_sweeper
-<<<<<<< HEAD
-  before_action :display_first_time_canvas_notice, :only => [:new, :create]
-  protect_from_forgery :except => [:disconnect_dropbox, :disconnect_canvas]
-=======
   protect_from_forgery :except => [:disconnect_dropbox]
->>>>>>> 8997a168
 
   DEFAULT_SHOW_TYPES = {
     :shared_private_playlists => {
