--- conflicted
+++ resolved
@@ -1,9 +1,5 @@
 class PasswordResetsController < ApplicationController
   before_action :load_user_using_perishable_token, :only => [:edit, :update]
-<<<<<<< HEAD
- # before_action :display_first_time_canvas_notice
-=======
->>>>>>> 8997a168
 
   def new
     render
