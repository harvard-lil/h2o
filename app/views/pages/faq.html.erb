<% content_for :page_title, 'Frequently Asked Questions' %>
<div class="content">
  <div class="pages-content">
    <h1>Frequently Asked Questions</h1>
    <h2>Have Harvard professors used H2O?</h2>

    <p>Over 20 professors at Harvard Law School have used H2O for their courses since 2010, along with dozens of instructors at other universities. HLS faculty who have used H2O for their courses include Profs. Jonathan Zittrain (Torts), Chris Bavitz (Music & Digital Media), Jeannie Suk-Gersen (Criminal Law), Holger Spamann (Corporate Law), Professor Terry Fisher and the affiliate instructors in his CopyrightX course (Copyright), Howell Jackson (Regulation of Financial Institutions and others), and Professor Jacob Gersen (Legislation & Regulation).</p>

    <h2>Can I share copyrighted material in my H2O playlist?</h2>

    <p>Yes, though it must be linked to on the web, rather than uploaded directly to H2O. As content in H2O is shared under a Creative Commons 3.0 license, copyrighted material that is not compatible with that must be either directly linked to, or, when excerpted, linked to behind a firewall with access available only to those who have permission to view it.</p>

   <h2>I want to use H2O to teach my class. Can you help get me going?</h2>

    <p>H2O is built to be self-service, with our user guide (https://about.opencasebook.org/) addressing most user questions, but we love to hear from professors interested in using H2O, whether to develop a new casebook from scratch or to adapt existing casebooks or syllabi. Reach out to us at info[at]opencasebook.org!</p>

    <h2>What is an H2O casebook?</h2>

<<<<<<< HEAD
    <p>A traditional casebook is a legal textbook for a particular area of study, containing excerpts from cases in which the law of that area was applied. An H2O casebook is a re-mixable, user-created collection of content - often including excerpted cases -  that is easily shared and remixed, and is ideal for use as an online course syllabus. An H2O casebook can also be exported to a Word doc, then sent to a print-on-demand service if the professor wishes to create a hard copy of it to distribute or sell.
Professors can build an H2O casebook from scratch, or copy another professor’s casebook and modify it according to their objectives. A casebook can consist of any combination of edited cases, texts, cases, and links, with professors deciding what items to include and in what order.  They can also add a description/headnote for their casebook, casebook sections, and items.</p>
=======
    <p>A traditional casebook is a legal textbook for a particular area of study, containing excerpts from cases in which the law of that area was applied. An H2O casebook is a re-mixable, user-created collection of content - often including excerpted cases -  that is easily shared and remixed, and is ideal for use as an online course syllabus. An H2O casebook can also be exported to a Word doc, then sent to a print-on-demand service if the professor wishes to create a hard copy of it to distribute or sell. Professors can build an H2O casebook from scratch, or copy another professor’s casebook and modify it according to their objectives. A casebook can consist of any combination of edited cases, texts, cases, and links, with professors deciding what items to include and in what order.  They can also add a description/headnote for their casebook, casebook sections, and items.</p>
>>>>>>> 581c71ba

    <h2>How do I create a casebook?</h2>

    <p>Anyone can create a casebook by first creating an account. To do so, click “Sign up for free” in the upper right while at the H2O homepage. Once logged-in, click the “Create casebook” button, where you can select “Make a New Casebook” or, if you want to adapt an existing casebook, “Search Casebooks.” For more on creating casebooks and adding content, <a href="https://about.opencasebook.org/making-casebooks/#creating-casebooks">view the entry on creating casebooks</a> in our user guide.</p>

    <h2>How do I get a case that is not in the database yet?</h2>

    <p>The H2O caselaw database, which already included 2200+ cases, is now <a href="http://blogs.harvard.edu/h2oharvard/2018/11/07/entire-caselaw-access-project-cap-database-accessible-via-h2o/">integrated with the Caselaw Access Project (CAP) database</a> , which contains the full corpus of U.S. caselaw. When searching for a case via the Add Resource button, searching by the parties’ names will search just the cases in the H2O database. If you wish to add a case from CAP, type in the case’s citation - for example, “410 U.S. 113” – then click Search. Select the case that appears, and it will automatically be added in full to your casebook. This will also add the case to H2O’s own database.</p>

    <h2>How do I export/print a casebook or item?</h2>

    <p>To print an entire casebook, or a single item (such as an edited case or text), click the export button in the upper-right side of the screen while viewing what you wish to export or print. If there are annotations on the item, a dialogue box will appear asking whether or not you wish to include annotations. After selecting one of these, your browser will download a Word document that includes what you wished exported, which can then be printed.</p>

    <h2>What are you working on now?</h2>

    <p>We’re working to improve the speed and responsiveness of annotations, as well as exploring easy ways for instructors to import their syllabus or course outline directly to an H2O casebook. We’ve also released a “Collaborators” feature that allow admins to designate more than one user the ability to edit a single casebook. Shoot us an email at info@opencasebook.org to request this for your team! </p>

    <h2>Who has supported H2O?</h2>

    <p>H2O is a project of the Library Innovation Lab at the Harvard Law School, and has received generous support over the years from the Harvard Library Lab, the Harvard Initiative for Learning and Teaching, Fastcase, and the Berkman-Klein Center for Internet and Society.</p>
  </div>
</div><|MERGE_RESOLUTION|>--- conflicted
+++ resolved
@@ -16,12 +16,7 @@
 
     <h2>What is an H2O casebook?</h2>
 
-<<<<<<< HEAD
-    <p>A traditional casebook is a legal textbook for a particular area of study, containing excerpts from cases in which the law of that area was applied. An H2O casebook is a re-mixable, user-created collection of content - often including excerpted cases -  that is easily shared and remixed, and is ideal for use as an online course syllabus. An H2O casebook can also be exported to a Word doc, then sent to a print-on-demand service if the professor wishes to create a hard copy of it to distribute or sell.
-Professors can build an H2O casebook from scratch, or copy another professor’s casebook and modify it according to their objectives. A casebook can consist of any combination of edited cases, texts, cases, and links, with professors deciding what items to include and in what order.  They can also add a description/headnote for their casebook, casebook sections, and items.</p>
-=======
     <p>A traditional casebook is a legal textbook for a particular area of study, containing excerpts from cases in which the law of that area was applied. An H2O casebook is a re-mixable, user-created collection of content - often including excerpted cases -  that is easily shared and remixed, and is ideal for use as an online course syllabus. An H2O casebook can also be exported to a Word doc, then sent to a print-on-demand service if the professor wishes to create a hard copy of it to distribute or sell. Professors can build an H2O casebook from scratch, or copy another professor’s casebook and modify it according to their objectives. A casebook can consist of any combination of edited cases, texts, cases, and links, with professors deciding what items to include and in what order.  They can also add a description/headnote for their casebook, casebook sections, and items.</p>
->>>>>>> 581c71ba
 
     <h2>How do I create a casebook?</h2>
 
