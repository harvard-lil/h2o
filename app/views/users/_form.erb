
<table width="100%" id="user_form_markup">
  <tr>
    <td valign="top" id="firstcol">
      <p>
        <%= form.label :login %>
        <%= form.text_field :login %>
      </p>
      <p>
        <%= form.label :email_address, ('Email Address (must be a .edu address)' if @user.new_record?) %>
        <%= form.text_field :email_address %>
      </p>
      <p>
        <%= form.label :attribution, "Name" %>
        <%= form.text_field :attribution %>
      </p>
      <p>
        <%= form.label :title %>
        <%= form.text_field :title %>
      </p>
<!--
      <p>
        <%= form.label :url %>
        <%= form.text_field :url %>
      </p>
-->
      <p>
        <%= form.label :affiliation %>
        <%= form.text_field :affiliation %>
      </p>
<!--
      <p>
        <%= form.label :description %>
        <%= form.text_area :description, :rows => 5, :class => "no_tinymce" %>
      </p>
-->
    </td>
    <td valign="top" id="secondcol">
      <p>Default display settings:</p>
      <% if !@user.new_record? -%>
        <p>
          <%= form.label :default_show_comments, "Show Comments" %>
          <%= form.select :default_show_comments, [['Yes', true], ['No', false]] %>
        </p>
        <p>
          <%= form.label :default_show_paragraph_numbers, "Show Paragraph Numbers" %>
          <%= form.select :default_show_paragraph_numbers, [['Yes', true], ['No', false]] %>
        </p>
        <p>
          <%= form.label :default_font_size %>
          <%= form.select :default_font_size, [['small (10px)', '10'], ['medium (13px)', '13'], ['large (16px)', '16'], ['extra-large (19px)', '19']], :selected => @user.default_font_size.to_s %>
        </p>
        <p>
          <%= form.label :default_font %>
          <%= form.select :default_font, [['Futura', 'futura'], ['Leitura', 'leitura'], ['Garamond', 'garamond'], ['Goudy', 'goudy'], ['Verdana', 'verdana'], ['Proxima Nova', 'proxima'], ['Dagny Web', 'dagny']], :selected => @user.default_font.to_s %>
        </p>
<<<<<<< HEAD
        <% if @user.canvas_id.present? -%>
        <p>
          Connected to Canvas <%= link_to '(remove)', disconnect_canvas_user_path(@user), :class => "user-disconnect" %>
        </p>
        <% end %>
=======
>>>>>>> 8997a168
        <p>
          <%= form.check_box :tab_open_new_items %>
          Open new collages, media, texts, playlists, etc. in a new tab?
        </p>
      <% end %>
      <p>
        <%= form.label :tz_name, "Timezone" %>
        <%= form.time_zone_select :tz_name, ActiveSupport::TimeZone.us_zones, { :include_blank => true } %>
      </p>
      <p>
        <%= form.label :password, form.object.new_record? ? nil : "Change password" %>
        <%= form.password_field :password %>
      </p>
      <p>
        <%= form.label :password_confirmation %>
        <%= form.password_field :password_confirmation %>
      </p>
      <% if form.object.new_record? -%>
      <ul>
      <%= render :partial => 'shared/captcha', :locals => { :single_resource => @user } %>
      </ul>
      <% end -%>
    </td>
    <% if !@user.new_record? -%>
    <td valign="top" id="thirdcol">
      <p>Default print display settings:</p>
      <p>
        <%= form.label :print_export_format %>
        <%= form.select :print_export_format, [['Word DOC', 'doc'], ['Adobe PDF', 'pdf']] %>
      </p>
      <p>
        <%= form.label :print_titles %>
        <%= form.select :print_titles, [['Yes', true], ['No', false]] %>
      </p>
      <p>
        <%= form.label :toc_levels, "TOC Levels" %>
        <%= form.select :toc_levels, [['None', ''], ['1', '1'], ['2', '2'], ['3', '3'], ['4', '4'], ['5', '5']] %>
      </p>
      <p>
        <%= form.label :print_paragraph_numbers %>
        <%= form.select :print_paragraph_numbers, [['Yes', true], ['No', false]] %>
      </p>
      <p>
        <%= form.label :print_annotations, "Print Comments" %>
        <%= form.select :print_annotations, [['Yes', true], ['No', false]] %>
      </p>
      <p>
        <%= form.label :print_links, "Print Links" %>
        <%= form.select :print_links, [['Yes', true], ['No', false]] %>
      </p>
      <p>
        <%= form.label :print_highlights %>
        <%= form.select :print_highlights, [['Original', 'original'], ['None', 'none'], ['All', 'all']] %>
      </p>
      <p>
        <%= form.label :hidden_text_display, "Hidden Text" %>
        <%= form.select :hidden_text_display, [['Hide', false], ['Show', true]] %>
      </p>
      <p>
        <%= form.label :print_font_face %>
        <%= form.select :print_font_face, [['futura', 'futura'], ['leitura', 'leitura'], ['garamond', 'garamond'], ['goudy', 'goudy'], ['verdana', 'verdana'], ['proxima', 'proxima'], ['dagny', 'dagny']], :selected => @user.print_font_face %>
      </p>
      <p>
        <%= form.label :print_font_size %>
        <%= form.select :print_font_size, [['small', 'small'], ['medium', 'medium'], ['large', 'large'], ['xlarge', 'xlarge']], :selected => @user.print_font_size %>
      </p>
    </td>
    <% end -%>
  </tr>
  <% if form.object.new_record? -%>
  <tr>
    <td colspan="3" align="center" style="padding:10px 0px;">
      <label>
        <%= form.check_box :terms %>
        I certify that I have read and agree to the <a href="/p/terms" target="_blank">Terms of Service</a>.
      </label>
    </td>
  </tr>
  <% end -%>
</table><|MERGE_RESOLUTION|>--- conflicted
+++ resolved
@@ -54,14 +54,6 @@
           <%= form.label :default_font %>
           <%= form.select :default_font, [['Futura', 'futura'], ['Leitura', 'leitura'], ['Garamond', 'garamond'], ['Goudy', 'goudy'], ['Verdana', 'verdana'], ['Proxima Nova', 'proxima'], ['Dagny Web', 'dagny']], :selected => @user.default_font.to_s %>
         </p>
-<<<<<<< HEAD
-        <% if @user.canvas_id.present? -%>
-        <p>
-          Connected to Canvas <%= link_to '(remove)', disconnect_canvas_user_path(@user), :class => "user-disconnect" %>
-        </p>
-        <% end %>
-=======
->>>>>>> 8997a168
         <p>
           <%= form.check_box :tab_open_new_items %>
           Open new collages, media, texts, playlists, etc. in a new tab?
